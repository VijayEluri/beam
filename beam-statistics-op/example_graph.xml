  <graph id="someGraphId">
    <version>1.0</version>
    <node id="someNodeId">
<<<<<<< HEAD
        <operator>StatisticsOp</operator>
        <sources>
            <sourceProducts>${sourceProducts}</sourceProducts>
        </sources>
        <parameters>
            <sourceProductPaths>C:\dev\Ressourcen\EOData\MERIS\FR\NorthSea\*.dim</sourceProductPaths>
            <shapefile>C:\temp\cwbody_desh_gk3.shp</shapefile>
            <bandConfigurations>
                <bandConfiguration>
                    <sourceBandName>chl_conc</sourceBandName>
                    <validPixelExpression>chl_conc > 0.1</validPixelExpression>
                </bandConfiguration>
            </bandConfigurations>
            <outputShapefile>c:\temp\output\outputShapefile_NS2012.shp</outputShapefile>
            <outputAsciiFile>c:\temp\output\outputAscii_NS2012.txt</outputAsciiFile>
            <percentiles>20,50,90,95</percentiles>
            <accuracy>5</accuracy>
        </parameters>
=======
      <operator>StatisticsOp</operator>
      <sources>
        <sourceProducts>${sourceProducts}</sourceProducts>
      </sources>
      <parameters>
        <sourceProductPaths>C:\dev\Ressourcen\EOData\MERIS\FR\NorthSea\*.dim</sourceProductPaths>
        <shapefile>C:\temp\cwbody_desh_gk3.shp</shapefile>
        <bandConfigurations>
          <bandConfiguration>
            <sourceBandName>chl_conc</sourceBandName>
            <validPixelExpression>chl_conc > 0.1</validPixelExpression>
          </bandConfiguration>
        </bandConfigurations>
        <outputShapefile>c:\temp\output\outputShapefile_NS2012.shp</outputShapefile>
        <outputAsciiFile>c:\temp\output\outputAscii_NS2012.txt</outputAsciiFile>
        <percentiles>20,50,90,95</percentiles>
        <accuracy>5</accuracy>
      </parameters>
>>>>>>> 3f88f505
    </node>
  </graph><|MERGE_RESOLUTION|>--- conflicted
+++ resolved
@@ -1,26 +1,6 @@
   <graph id="someGraphId">
     <version>1.0</version>
     <node id="someNodeId">
-<<<<<<< HEAD
-        <operator>StatisticsOp</operator>
-        <sources>
-            <sourceProducts>${sourceProducts}</sourceProducts>
-        </sources>
-        <parameters>
-            <sourceProductPaths>C:\dev\Ressourcen\EOData\MERIS\FR\NorthSea\*.dim</sourceProductPaths>
-            <shapefile>C:\temp\cwbody_desh_gk3.shp</shapefile>
-            <bandConfigurations>
-                <bandConfiguration>
-                    <sourceBandName>chl_conc</sourceBandName>
-                    <validPixelExpression>chl_conc > 0.1</validPixelExpression>
-                </bandConfiguration>
-            </bandConfigurations>
-            <outputShapefile>c:\temp\output\outputShapefile_NS2012.shp</outputShapefile>
-            <outputAsciiFile>c:\temp\output\outputAscii_NS2012.txt</outputAsciiFile>
-            <percentiles>20,50,90,95</percentiles>
-            <accuracy>5</accuracy>
-        </parameters>
-=======
       <operator>StatisticsOp</operator>
       <sources>
         <sourceProducts>${sourceProducts}</sourceProducts>
@@ -39,6 +19,5 @@
         <percentiles>20,50,90,95</percentiles>
         <accuracy>5</accuracy>
       </parameters>
->>>>>>> 3f88f505
     </node>
   </graph>