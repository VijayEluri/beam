<!--
  ~ Copyright (C) 2011 Brockmann Consult GmbH (info@brockmann-consult.de)
  ~
  ~ This program is free software; you can redistribute it and/or modify it
  ~ under the terms of the GNU General Public License as published by the Free
  ~ Software Foundation; either version 3 of the License, or (at your option)
  ~ any later version.
  ~ This program is distributed in the hope that it will be useful, but WITHOUT
  ~ ANY WARRANTY; without even the implied warranty of MERCHANTABILITY or
  ~ FITNESS FOR A PARTICULAR PURPOSE. See the GNU General Public License for
  ~ more details.
  ~
  ~ You should have received a copy of the GNU General Public License along
  ~ with this program; if not, see http://www.gnu.org/licenses/
  -->

<!--suppress MavenModelInspection -->
<project
        xmlns="http://maven.apache.org/POM/4.0.0"
        xmlns:xsi="http://www.w3.org/2001/XMLSchema-instance"
        xsi:schemaLocation="http://maven.apache.org/POM/4.0.0 http://maven.apache.org/maven-v4_0_0.xsd">

    <modelVersion>4.0.0</modelVersion>

    <parent>
        <artifactId>beam</artifactId>
        <groupId>org.esa.beam</groupId>
        <version>5.0.1</version>
    </parent>

    <name>BEAM Graph Processing Framework (GPF)</name>
    <artifactId>beam-gpf</artifactId>
<<<<<<< HEAD
    <version>5.0.3-SNAPSHOT</version>
=======
    <version>5.0.3</version>
>>>>>>> d46901c9

    <packaging>jar</packaging>

    <dependencies>
        <dependency>
            <groupId>org.esa.beam</groupId>
            <artifactId>beam-core</artifactId>
        </dependency>
        <dependency>
            <groupId>org.esa.beam</groupId>
            <artifactId>beam-ui</artifactId>
        </dependency>
        <dependency>
            <groupId>com.bc.ceres</groupId>
            <artifactId>ceres-binding</artifactId>
        </dependency>
        <dependency>
            <groupId>com.bc.ceres</groupId>
            <artifactId>ceres-metadata</artifactId>
        </dependency>
        <dependency>
            <groupId>org.mockito</groupId>
            <artifactId>mockito-all</artifactId>
        </dependency>
    </dependencies>

    <profiles>
        <profile>
            <id>oracle-tools</id>
            <activation>
                <property>
                    <name>java.vendor</name>
                    <value>Oracle Corporation</value>
                </property>
            </activation>
            <dependencies>
                <dependency>
                    <groupId>com.oracle</groupId>
                    <artifactId>tools</artifactId>
                    <version>1.7.0</version>
                    <scope>system</scope>
                    <systemPath>${java.home}/../lib/tools.jar</systemPath>
                </dependency>
            </dependencies>
        </profile>
    </profiles>

</project><|MERGE_RESOLUTION|>--- conflicted
+++ resolved
@@ -30,11 +30,7 @@
 
     <name>BEAM Graph Processing Framework (GPF)</name>
     <artifactId>beam-gpf</artifactId>
-<<<<<<< HEAD
-    <version>5.0.3-SNAPSHOT</version>
-=======
     <version>5.0.3</version>
->>>>>>> d46901c9
 
     <packaging>jar</packaging>
 
