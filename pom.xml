<?xml version="1.0" encoding="UTF-8"?>
<!--
  ~ Copyright (C) 2011 Brockmann Consult GmbH (info@brockmann-consult.de)
  ~
  ~ This program is free software; you can redistribute it and/or modify it
  ~ under the terms of the GNU General Public License as published by the Free
  ~ Software Foundation; either version 3 of the License, or (at your option)
  ~ any later version.
  ~ This program is distributed in the hope that it will be useful, but WITHOUT
  ~ ANY WARRANTY; without even the implied warranty of MERCHANTABILITY or
  ~ FITNESS FOR A PARTICULAR PURPOSE. See the GNU General Public License for
  ~ more details.
  ~
  ~ You should have received a copy of the GNU General Public License along
  ~ with this program; if not, see http://www.gnu.org/licenses/
  -->

<project xmlns="http://maven.apache.org/POM/4.0.0" xmlns:xsi="http://www.w3.org/2001/XMLSchema-instance"
         xsi:schemaLocation="http://maven.apache.org/POM/4.0.0 http://maven.apache.org/maven-v4_0_0.xsd">

    <modelVersion>4.0.0</modelVersion>

    <name>BEAM</name>
    <url>http://www.brockmann-consult.de/beam-wiki</url>
    <groupId>org.esa.beam</groupId>
    <artifactId>beam</artifactId>
<<<<<<< HEAD
    <version>5.1</version>
=======
    <version>5.0.1</version>
>>>>>>> 9b5ab137
    <packaging>pom</packaging>

    <properties>
        <project.build.sourceEncoding>UTF-8</project.build.sourceEncoding>

<<<<<<< HEAD
        <beam.version>5.1</beam.version>
        <beam.versionRange>[5.1-SNAPSHOT,)</beam.versionRange>
        <ceres.version>[0.15-SNAPSHOT,)</ceres.version>
=======
        <beam.version>5.0</beam.version>
        <beam.versionRange>[5.0,5.1-SNAPSHOT)</beam.versionRange>
        <ceres.versionRange>[0.14,0.15-SNAPSHOT)</ceres.versionRange>
>>>>>>> 9b5ab137
        <hdf.version>2.7</hdf.version>
        <netcdf.version>4.3.21</netcdf.version>
        <geotools.version>2.7.4</geotools.version>
        <jide.version>3.5.3</jide.version>
    </properties>

    <modules>
        <!-- the bootstrap module has no sources, its only purpose is to construct a class path for VISAT -->
        <module>beam-bootstrap</module>

        <!-- BEAM System Modules -->

        <module>beam-core</module>
        <module>beam-csv-dataio</module>
        <module>beam-examples</module>
        <module>beam-gpf</module>
        <module>beam-help</module>
        <module>beam-scripting</module>
        <module>beam-ui</module>
        <module>beam-visat</module>
        <module>beam-visat-rcp</module>
        <module>beam-installer</module>
        <module>beam-reader-tests</module>
        <module>beam-python</module>

        <!-- BEAM Plugin Modules -->

        <module>beam-aatsr-sst</module>
        <module>beam-alos-reader</module>
        <module>beam-atsr-reader</module>
        <module>beam-avhrr-reader</module>
        <module>beam-binning</module>
        <module>beam-chris-reader</module>
        <module>beam-cluster-analysis</module>
        <module>beam-collocation</module>
        <module>beam-envi-reader</module>
        <module>beam-envisat-reader</module>
        <module>beam-flhmci</module>
        <module>beam-geotiff</module>
        <module>beam-getasse30-reader</module>
        <module>beam-hdf5-writer</module>
        <module>beam-landsat-reader</module>
        <module>beam-meris-cloud</module>
        <module>beam-ndvi</module>
        <module>beam-meris-radiometry</module>
        <module>beam-meris-smac</module>
        <module>beam-merisl3-reader</module>
        <module>beam-modis-reader</module>
        <module>beam-netcdf</module>
        <module>seadas-reader</module>
        <module>beam-obpg-reader</module>
        <module>beam-opendap</module>
        <module>beam-pconvert</module>
        <module>beam-pixel-extraction</module>
        <module>beam-rtp-codec</module>
        <module>beam-pgx-reader</module>
        <module>beam-spot-vgt-reader</module>
        <module>beam-statistics-op</module>
        <module>beam-temporal-percentile-op</module>
        <module>beam-time-series-tool</module>
        <module>beam-unmix</module>
        <module>blue-marble-worldmap</module>
        <module>globcover-worldmap</module>
        <module>lib-hdf</module>
    </modules>

    <organization>
        <name>Brockmann Consult GmbH</name>
        <url>http://envisat.esa.int/beam/</url>
    </organization>

    <inceptionYear>2002</inceptionYear>

    <issueManagement>
        <system>JIRA</system>
        <url>http://www.brockmann-consult.de/beam-issues</url>
    </issueManagement>

    <licenses>
        <license>
            <name>GNU General Public License (GPL)</name>
            <url>http://www.gnu.org/licenses/gpl.html</url>
            <distribution>repo</distribution>
        </license>
    </licenses>

    <dependencyManagement>
        <dependencies>

            <!-- Ceres System Level Modules ############################################# -->

            <dependency>
                <groupId>com.bc.ceres</groupId>
                <artifactId>ceres-launcher</artifactId>
                <version>${ceres.versionRange}</version>
            </dependency>

            <dependency>
                <groupId>com.bc.ceres</groupId>
                <artifactId>ceres-core</artifactId>
                <version>${ceres.versionRange}</version>
            </dependency>

            <dependency>
                <groupId>com.bc.ceres</groupId>
                <artifactId>ceres-binding</artifactId>
                <version>${ceres.versionRange}</version>
            </dependency>

            <dependency>
                <groupId>com.bc.ceres</groupId>
                <artifactId>ceres-ui</artifactId>
                <version>${ceres.versionRange}</version>
            </dependency>

            <dependency>
                <groupId>com.bc.ceres</groupId>
                <artifactId>ceres-binio</artifactId>
                <version>${ceres.versionRange}</version>
            </dependency>

            <dependency>
                <groupId>com.bc.ceres</groupId>
                <artifactId>ceres-glayer</artifactId>
                <version>${ceres.versionRange}</version>
            </dependency>

            <dependency>
                <groupId>com.bc.ceres</groupId>
                <artifactId>ceres-jai</artifactId>
                <version>${ceres.versionRange}</version>
            </dependency>

            <dependency>
                <groupId>com.bc.ceres</groupId>
                <artifactId>ceres-metadata</artifactId>
                <version>${ceres.versionRange}</version>
            </dependency>

            <!-- BEAM System Level Modules ############################################# -->

            <dependency>
                <groupId>org.esa.beam</groupId>
                <artifactId>beam-core</artifactId>
                <version>${beam.versionRange}</version>
            </dependency>
            <dependency>
                <groupId>org.esa.beam</groupId>
                <artifactId>beam-gpf</artifactId>
                <version>${beam.versionRange}</version>
            </dependency>
            <dependency>
                <groupId>org.esa.beam</groupId>
                <artifactId>beam-ui</artifactId>
                <version>${beam.versionRange}</version>
            </dependency>
            <dependency>
                <groupId>org.esa.beam</groupId>
                <artifactId>beam-csv-dataio</artifactId>
                <version>${beam.versionRange}</version>
            </dependency>
            <dependency>
                <groupId>org.esa.beam</groupId>
                <artifactId>beam-visat-rcp</artifactId>
                <version>${beam.versionRange}</version>
            </dependency>
            <dependency>
                <groupId>org.esa.beam</groupId>
                <artifactId>beam-visat</artifactId>
                <version>${beam.versionRange}</version>
            </dependency>
            <dependency>
                <groupId>org.esa.beam</groupId>
                <artifactId>beam-netcdf</artifactId>
                <version>${beam.versionRange}</version>
            </dependency>

            <!-- Miscellaneous 3rd party libraries ############################################# -->

            <dependency>
                <groupId>ncsa.hdf</groupId>
                <artifactId>lib-hdf</artifactId>
                <version>${hdf.version}</version>
            </dependency>
            <dependency>
                <groupId>edu.ucar</groupId>
                <artifactId>netcdf</artifactId>
                <version>${netcdf.version}</version>
            </dependency>
            <dependency>
                <groupId>edu.ucar</groupId>
                <artifactId>nujan</artifactId>
                <version>1.4.1.1</version>
            </dependency>
            <dependency>
                <groupId>org.htmlparser</groupId>
                <artifactId>htmlparser</artifactId>
                <version>1.6</version>
            </dependency>
            <dependency>
                <groupId>edu.ucar</groupId>
                <artifactId>opendap</artifactId>
                <version>${netcdf.version}</version>
            </dependency>
            <dependency>
                <groupId>org.apache.commons</groupId>
                <artifactId>commons-math3</artifactId>
                <version>3.2</version>
            </dependency>
            <dependency>
                <groupId>com.fasterxml.jackson.core</groupId>
                <artifactId>jackson-databind</artifactId>
                <version>2.2.2</version>
            </dependency>

            <!-- GeoTools Libraries ############################################# -->
            <!-- Sadly there is no global exclusion so every geotools artifact -->
            <!-- has to exclude the 'wrong' jai version -->

            <dependency>
                <groupId>org.geotools</groupId>
                <artifactId>gt-api</artifactId>
                <version>${geotools.version}</version>
                <exclusions>
                    <exclusion>
                        <groupId>javax.media</groupId>
                        <artifactId>jai_core</artifactId>
                    </exclusion>
                    <exclusion>
                        <groupId>javax.media</groupId>
                        <artifactId>jai_codec</artifactId>
                    </exclusion>
                    <exclusion>
                        <groupId>javax.media</groupId>
                        <artifactId>jai_imageio</artifactId>
                    </exclusion>
                    <exclusion>
                        <groupId>xerces</groupId>
                        <artifactId>xercesImpl</artifactId>
                    </exclusion>
                </exclusions>
            </dependency>
            <dependency>
                <groupId>org.geotools</groupId>
                <artifactId>gt-referencing</artifactId>
                <version>${geotools.version}</version>
                <exclusions>
                    <exclusion>
                        <groupId>javax.media</groupId>
                        <artifactId>jai_core</artifactId>
                    </exclusion>
                    <exclusion>
                        <groupId>javax.media</groupId>
                        <artifactId>jai_codec</artifactId>
                    </exclusion>
                    <exclusion>
                        <groupId>javax.media</groupId>
                        <artifactId>jai_imageio</artifactId>
                    </exclusion>
                </exclusions>
            </dependency>
            <dependency>
                <groupId>org.geotools</groupId>
                <artifactId>gt-main</artifactId>
                <version>${geotools.version}</version>
                <exclusions>
                    <exclusion>
                        <groupId>javax.media</groupId>
                        <artifactId>jai_core</artifactId>
                    </exclusion>
                    <exclusion>
                        <groupId>javax.media</groupId>
                        <artifactId>jai_codec</artifactId>
                    </exclusion>
                    <exclusion>
                        <groupId>javax.media</groupId>
                        <artifactId>jai_imageio</artifactId>
                    </exclusion>
                    <exclusion>
                        <groupId>xerces</groupId>
                        <artifactId>xercesImpl</artifactId>
                    </exclusion>
                </exclusions>
            </dependency>
            <dependency>
                <groupId>org.geotools</groupId>
                <artifactId>gt-epsg-hsql</artifactId>
                <version>${geotools.version}</version>
                <exclusions>
                    <exclusion>
                        <groupId>javax.media</groupId>
                        <artifactId>jai_core</artifactId>
                    </exclusion>
                    <exclusion>
                        <groupId>javax.media</groupId>
                        <artifactId>jai_codec</artifactId>
                    </exclusion>
                    <exclusion>
                        <groupId>javax.media</groupId>
                        <artifactId>jai_imageio</artifactId>
                    </exclusion>
                    <exclusion>
                        <groupId>xerces</groupId>
                        <artifactId>xercesImpl</artifactId>
                    </exclusion>
                </exclusions>
            </dependency>
            <dependency>
                <groupId>org.geotools</groupId>
                <artifactId>gt-wms</artifactId>
                <version>${geotools.version}</version>
                <exclusions>
                    <exclusion>
                        <groupId>javax.media</groupId>
                        <artifactId>jai_core</artifactId>
                    </exclusion>
                    <exclusion>
                        <groupId>javax.media</groupId>
                        <artifactId>jai_codec</artifactId>
                    </exclusion>
                    <exclusion>
                        <groupId>javax.media</groupId>
                        <artifactId>jai_imageio</artifactId>
                    </exclusion>
                </exclusions>
            </dependency>
            <dependency>
                <groupId>org.geotools</groupId>
                <artifactId>gt-shapefile</artifactId>
                <version>${geotools.version}</version>
                <exclusions>
                    <exclusion>
                        <groupId>javax.media</groupId>
                        <artifactId>jai_core</artifactId>
                    </exclusion>
                    <exclusion>
                        <groupId>javax.media</groupId>
                        <artifactId>jai_codec</artifactId>
                    </exclusion>
                    <exclusion>
                        <groupId>javax.media</groupId>
                        <artifactId>jai_imageio</artifactId>
                    </exclusion>
                </exclusions>
            </dependency>
            <dependency>
                <groupId>org.geotools</groupId>
                <artifactId>gt-render</artifactId>
                <version>${geotools.version}</version>
                <exclusions>
                    <exclusion>
                        <groupId>javax.media</groupId>
                        <artifactId>jai_core</artifactId>
                    </exclusion>
                    <exclusion>
                        <groupId>javax.media</groupId>
                        <artifactId>jai_codec</artifactId>
                    </exclusion>
                    <exclusion>
                        <groupId>javax.media</groupId>
                        <artifactId>jai_imageio</artifactId>
                    </exclusion>
                </exclusions>
            </dependency>
            <dependency>
                <groupId>org.geotools</groupId>
                <artifactId>gt-cql</artifactId>
                <version>${geotools.version}</version>
                <exclusions>
                    <exclusion>
                        <groupId>javax.media</groupId>
                        <artifactId>jai_core</artifactId>
                    </exclusion>
                    <exclusion>
                        <groupId>javax.media</groupId>
                        <artifactId>jai_codec</artifactId>
                    </exclusion>
                    <exclusion>
                        <groupId>javax.media</groupId>
                        <artifactId>jai_imageio</artifactId>
                    </exclusion>
                </exclusions>
            </dependency>
            <dependency>
                <groupId>org.geotools</groupId>
                <artifactId>gt-geotiff</artifactId>
                <version>${geotools.version}</version>
                <exclusions>
                    <exclusion>
                        <groupId>javax.media</groupId>
                        <artifactId>jai_core</artifactId>
                    </exclusion>
                    <exclusion>
                        <groupId>javax.media</groupId>
                        <artifactId>jai_codec</artifactId>
                    </exclusion>
                    <exclusion>
                        <groupId>javax.media</groupId>
                        <artifactId>jai_imageio</artifactId>
                    </exclusion>
                </exclusions>
            </dependency>

            <!-- JAI Libraries ############################################# -->

            <dependency>
                <groupId>javax.media.jai</groupId>
                <artifactId>jai-core</artifactId>
                <version>1.1.3</version>
            </dependency>
            <dependency>
                <groupId>javax.media.jai</groupId>
                <artifactId>jai-codec</artifactId>
                <version>1.1.3</version>
            </dependency>
            <dependency>
                <groupId>javax.media.jai</groupId>
                <artifactId>mlibwrapper-jai</artifactId>
                <version>1.1.3</version>
            </dependency>
            <dependency>
                <groupId>com.sun.media</groupId>
                <artifactId>jai-imageio</artifactId>
                <version>1.2-20090918</version>
            </dependency>
            <dependency>
                <groupId>com.sun.media</groupId>
                <artifactId>clibwrapper-jiio</artifactId>
                <version>1.2-20090918</version>
            </dependency>

            <!-- Java Help Library ############################################# -->

            <dependency>
                <groupId>javax.help</groupId>
                <artifactId>javahelp</artifactId>
                <version>2.0.02</version>
            </dependency>

            <!-- JDOM Library ############################################# -->

            <dependency>
                <groupId>org.jdom</groupId>
                <artifactId>jdom2</artifactId>
                <version>2.0.4</version>
            </dependency>

            <!-- BC Neural Network Library ############################################# -->

            <dependency>
                <groupId>com.bc.jnn</groupId>
                <artifactId>jnn</artifactId>
                <version>1.7</version>
            </dependency>

            <!-- Jama Matrix Algebra Library ############################################# -->

            <dependency>
                <groupId>Jama</groupId>
                <artifactId>Jama</artifactId>
                <version>1.0.3</version>
            </dependency>

            <!-- Test Libraries ############################################# -->

            <dependency>
                <groupId>junit</groupId>
                <artifactId>junit</artifactId>
                <version>4.11</version>
            </dependency>

            <dependency>
                <groupId>org.mockito</groupId>
                <artifactId>mockito-all</artifactId>
                <version>1.9.5</version>
                <scope>test</scope>
            </dependency>

            <!-- JIDE Swing Libraries ############################################# -->

            <dependency>
                <groupId>com.jidesoft</groupId>
                <artifactId>jide-dock</artifactId>
                <version>${jide.version}</version>
            </dependency>
            <dependency>
                <groupId>com.jidesoft</groupId>
                <artifactId>jide-action</artifactId>
                <version>${jide.version}</version>
            </dependency>
            <dependency>
                <groupId>com.jidesoft</groupId>
                <artifactId>jide-grids</artifactId>
                <version>${jide.version}</version>
            </dependency>
            <dependency>
                <groupId>com.jidesoft</groupId>
                <artifactId>jide-components</artifactId>
                <version>${jide.version}</version>
            </dependency>
            <dependency>
                <groupId>com.jidesoft</groupId>
                <artifactId>jide-common</artifactId>
                <version>${jide.version}</version>
            </dependency>

            <!-- XStream Libraries ############################################# -->

            <dependency>
                <groupId>com.thoughtworks.xstream</groupId>
                <artifactId>xstream</artifactId>
                <version>1.4.2</version>
            </dependency>
            <dependency>
                <groupId>xpp3</groupId>
                <artifactId>xpp3</artifactId>
                <version>1.1.4c</version>
            </dependency>

            <!-- JFreeChart Libraries ############################################# -->

            <dependency>
                <groupId>jfree</groupId>
                <artifactId>jfreechart</artifactId>
                <version>1.0.14</version>
            </dependency>
            <dependency>
                <groupId>jfree</groupId>
                <artifactId>jcommon</artifactId>
                <version>1.0.17</version>
            </dependency>

            <!-- Python scripting support ######################################## -->

            <dependency>
                <groupId>org.jython</groupId>
                <artifactId>jython</artifactId>
                <version>2.5.2</version>
            </dependency>

            <!-- TAR archive support ########################################  -->
            <dependency>
                <groupId>org.xeustechnologies</groupId>
                <artifactId>jtar</artifactId>
                <version>1.0.4</version>
            </dependency>

        </dependencies>
    </dependencyManagement>


    <repositories>
        <repository>
            <id>bc-mvn</id>
            <name>Public Maven Repository at Brockmann Consult</name>
            <url>http://www.brockmann-consult.de/mvn/os</url>
            <releases>
                <enabled>true</enabled>
                <checksumPolicy>warn</checksumPolicy>
            </releases>
            <snapshots>
                <enabled>true</enabled>
                <checksumPolicy>warn</checksumPolicy>
            </snapshots>
        </repository>
        <repository>
            <id>maven2-repository.dev.java.net</id>
            <name>Java.net repository</name>
            <url>http://download.java.net/maven/2</url>
        </repository>
        <repository>
            <id>maven-repository.unidata.ucar.edu</id>
            <name>Unidata Repository</name>
            <url>http://artifacts.unidata.ucar.edu/content/repositories/unidata-releases</url>
        </repository>
        <repository>
            <id>osgeo</id>
            <name>Open Source Geospatial Foundation Repository</name>
            <url>http://download.osgeo.org/webdav/geotools/</url>
        </repository>
    </repositories>

    <pluginRepositories>
        <pluginRepository>
            <id>bc-mvn-repo</id>
            <name>Public Maven Repository at Brockmann Consult</name>
            <url>http://www.brockmann-consult.de/mvn/os</url>
            <releases>
                <enabled>true</enabled>
                <checksumPolicy>warn</checksumPolicy>
            </releases>
            <snapshots>
                <enabled>true</enabled>
                <checksumPolicy>warn</checksumPolicy>
            </snapshots>
        </pluginRepository>
        <pluginRepository>
            <id>apache.org</id>
            <name>Maven Plugin Snapshots</name>
            <url>http://people.apache.org/repo/m2-snapshot-repository</url>
            <releases>
                <enabled>false</enabled>
            </releases>
            <snapshots>
                <enabled>true</enabled>
            </snapshots>
        </pluginRepository>
    </pluginRepositories>

    <distributionManagement>
        <repository>
            <id>bc-mvn-repo-public</id>
            <name>Public Maven Repository at Brockmann Consult</name>
            <url>scp://www.brockmann-consult.de/var/www/www.brockmann-consult.de/mvn/os</url>
            <uniqueVersion>false</uniqueVersion>
        </repository>
        <snapshotRepository>
            <id>bc-mvn-repo-public</id>
            <name>Public Maven Snapshot Repository at Brockmann Consult</name>
            <url>scp://www.brockmann-consult.de/var/www/www.brockmann-consult.de/mvn/os</url>
            <uniqueVersion>false</uniqueVersion>
        </snapshotRepository>
    </distributionManagement>

    <build>
        <outputDirectory>../modules/${project.artifactId}-${project.version}</outputDirectory>

        <!-- Maven plugin configurations common to all BEAM modules -->
        <pluginManagement>
            <plugins>

                <plugin>
                    <artifactId>maven-compiler-plugin</artifactId>
                    <version>3.1</version>
                    <configuration>
                        <source>1.7</source>
                        <target>1.7</target>
                        <debug>true</debug>
                        <encoding>UTF-8</encoding>
                        <excludes>
                            <exclude>.gitignore</exclude>
                        </excludes>
                    </configuration>
                </plugin>

                <plugin>
                    <artifactId>maven-assembly-plugin</artifactId>
                    <version>2.4</version>
                </plugin>

                <plugin>
                    <groupId>org.apache.maven.plugins</groupId>
                    <artifactId>maven-jar-plugin</artifactId>
                    <version>2.4</version>
                    <executions>
                        <execution>
                            <goals>
                                <goal>jar</goal>
                                <goal>test-jar</goal>
                            </goals>
                        </execution>
                    </executions>
                </plugin>

                <plugin>
                    <artifactId>maven-source-plugin</artifactId>
                    <version>2.2.1</version>
                    <executions>
                        <execution>
                            <phase>verify</phase>
                            <goals>
                                <goal>jar</goal>
                            </goals>
                        </execution>
                    </executions>
                    <configuration>
                        <!-- Source JARs are used in IDEs only, we don't need resources -->
                        <excludeResources>true</excludeResources>
                    </configuration>
                </plugin>

                <plugin>
                    <groupId>com.bc.maven.plugins</groupId>
                    <artifactId>maven-javahelp-plugin</artifactId>
                    <version>1.0</version>
                    <executions>
                        <execution>
                            <goals>
                                <goal>javahelp-indexer</goal>
                            </goals>
                        </execution>
                    </executions>
                </plugin>

                <plugin>
                    <artifactId>maven-surefire-plugin</artifactId>
                    <version>2.17</version>
                    <configuration>
                        <!-- TODO
                             If enabled some assertions in GeoTools fail.
                             Disabling helps to have a successful build.
                             But it might indicate some problem.
                        -->
                        <enableAssertions>false</enableAssertions>
                        <!--<skip>true</skip>-->
                        <printSummary>true</printSummary>
                        <useFile>false</useFile>
                        <includes>
                            <include>**/*Test.java</include>
                            <include>**/*Test*.java</include>
                            <include>**/*TestCase.java</include>
                        </includes>
                        <systemPropertyVariables>
                            <org.esa.beam.testdata.out>target/test-data</org.esa.beam.testdata.out>
                        </systemPropertyVariables>
                        <argLine>-Xmx1024M -Dfile.encoding=UTF-8</argLine>
                    </configuration>
                </plugin>

                <plugin>
                    <artifactId>maven-javadoc-plugin</artifactId>
                    <version>2.9.1</version>
                    <configuration>
                        <links>
                            <link>http://java.sun.com/javase/7/docs/api/</link>
                        </links>
                        <aggregate>true</aggregate>
                        <subpackages>
                            com.bc.ceres:org.esa.beam.framework:org.esa.beam.util:org.esa.beam.visat:com.bc.jexp
                        </subpackages>
                        <excludePackageNames>
                            *.internal:com.bc.ceres.site:org.esa.beam.visat.toolviews:org.esa.beam.visat.actions:org.esa.beam.visat.dialogs:org.esa.beam.visat.plugins
                        </excludePackageNames>
                        <maxmemory>256m</maxmemory>
                        <quiet>false</quiet>
                        <!--suppress MavenModelInspection - beam.api.version needs to be set before running the maven target -->
                        <doctitle>
                            ${project.name} ${beam.api.version} API
                        </doctitle>
                        <!--suppress MavenModelInspection - beam.api.version needs to be set before running the maven target -->
                        <windowtitle>
                            ${project.name} ${beam.api.version} API
                        </windowtitle>
                    </configuration>
                </plugin>

                <plugin>
                    <artifactId>maven-surefire-report-plugin</artifactId>
                    <version>2.17</version>
                </plugin>

                <plugin>
                    <artifactId>maven-clean-plugin</artifactId>
                    <version>2.5</version>
                </plugin>
                <plugin>
                    <artifactId>maven-dependency-plugin</artifactId>
                    <version>2.8</version>
                </plugin>
                <plugin>
                    <artifactId>maven-deploy-plugin</artifactId>
                    <version>2.8.1</version>
                </plugin>
            </plugins>
        </pluginManagement>

        <plugins>
            <plugin>
                <artifactId>maven-source-plugin</artifactId>
            </plugin>

            <plugin>
                <artifactId>maven-assembly-plugin</artifactId>
                <configuration>
                    <finalName>beam</finalName>
                    <descriptors>
                        <!-- <descriptor>src/main/assembly/beam-web-help.xml</descriptor> -->
                        <descriptor>src/main/assembly/bin.xml</descriptor>
                        <descriptor>src/main/assembly/src.xml</descriptor>
                    </descriptors>
                </configuration>
            </plugin>

            <plugin>
                <artifactId>maven-clean-plugin</artifactId>
                <configuration>
                    <filesets>
                        <fileset>
                            <directory>modules</directory>
                            <includes>
                                <include>**/*</include>
                            </includes>
                        </fileset>
                    </filesets>
                </configuration>
            </plugin>
        </plugins>
        <extensions>
            <extension>
                <groupId>org.apache.maven.wagon</groupId>
                <artifactId>wagon-ssh</artifactId>
                <version>2.6</version>
            </extension>
        </extensions>
    </build>

    <reporting>
        <plugins>
            <plugin>
                <artifactId>maven-javadoc-plugin</artifactId>
                <version>2.9.1</version>
            </plugin>
        </plugins>
    </reporting>

    <developers>
        <developer>
            <id>marcop</id>
            <name>Marco Peters</name>
            <email>marco.peters@brockmann-consult.de</email>
            <organization>Brockmann Consult</organization>
            <roles>
                <role>Java Developer</role>
            </roles>
        </developer>
        <developer>
            <id>marcoz</id>
            <name>Marco Zuehlke</name>
            <email>marco.zuehlke@brockmann-consult.de</email>
            <organization>Brockmann Consult</organization>
            <roles>
                <role>Java Developer</role>
            </roles>
        </developer>
        <developer>
            <id>norman</id>
            <name>Norman Fomferra</name>
            <email>norman.fomferra@brockmann-consult.de</email>
            <organization>Brockmann Consult</organization>
            <roles>
                <role>Project Manager</role>
                <role>Java Developer</role>
            </roles>
        </developer>
        <developer>
            <id>ralf</id>
            <name>Ralf Quast</name>
            <email>ralf.quast@brockmann-consult.de</email>
            <organization>Brockmann Consult</organization>
            <roles>
                <role>Java Developer</role>
            </roles>
        </developer>
        <developer>
            <id>sabine</id>
            <name>Sabine Embacher</name>
            <email>sabine.embacher@brockmann-consult.de</email>
            <organization>Brockmann Consult</organization>
            <roles>
                <role>Java Developer</role>
            </roles>
        </developer>
        <developer>
            <id>tom</id>
            <name>Thomas Block</name>
            <email>thomas.block@brockmann-consult.de</email>
            <organization>Brockmann Consult</organization>
            <roles>
                <role>Java Developer</role>
            </roles>
        </developer>
        <developer>
            <id>thomas</id>
            <name>Thomas Storm</name>
            <email>thomas.storm@brockmann-consult.de</email>
            <organization>Brockmann Consult</organization>
            <roles>
                <role>Java Developer</role>
            </roles>
        </developer>
        <developer>
            <id>tonio</id>
            <name>Tonio Fincke</name>
            <email>tonio.fincke@brockmann-consult.de</email>
            <organization>Brockmann Consult</organization>
            <roles>
                <role>Java Developer</role>
            </roles>
        </developer>
    </developers>


    <!-- TODO - check is this is still needed in BEAM 5.0 -->
    <!-- Dependency on SLF4J binding to Java logging. -->
    <!-- Its only purpose is to prevent SLF4 from outputting annoying 'missing binding' messages to System.err -->
    <!-- So, since it is not used in any module, it's included on the highest level. -->
    <dependencies>
        <dependency>
            <groupId>org.slf4j</groupId>
            <artifactId>slf4j-jdk14</artifactId>
            <version>1.6.1</version>
        </dependency>
    </dependencies>

</project><|MERGE_RESOLUTION|>--- conflicted
+++ resolved
@@ -24,25 +24,15 @@
     <url>http://www.brockmann-consult.de/beam-wiki</url>
     <groupId>org.esa.beam</groupId>
     <artifactId>beam</artifactId>
-<<<<<<< HEAD
-    <version>5.1</version>
-=======
     <version>5.0.1</version>
->>>>>>> 9b5ab137
     <packaging>pom</packaging>
 
     <properties>
         <project.build.sourceEncoding>UTF-8</project.build.sourceEncoding>
 
-<<<<<<< HEAD
-        <beam.version>5.1</beam.version>
-        <beam.versionRange>[5.1-SNAPSHOT,)</beam.versionRange>
-        <ceres.version>[0.15-SNAPSHOT,)</ceres.version>
-=======
         <beam.version>5.0</beam.version>
         <beam.versionRange>[5.0,5.1-SNAPSHOT)</beam.versionRange>
         <ceres.versionRange>[0.14,0.15-SNAPSHOT)</ceres.versionRange>
->>>>>>> 9b5ab137
         <hdf.version>2.7</hdf.version>
         <netcdf.version>4.3.21</netcdf.version>
         <geotools.version>2.7.4</geotools.version>
