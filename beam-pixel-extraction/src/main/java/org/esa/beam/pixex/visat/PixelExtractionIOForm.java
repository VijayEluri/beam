/*
 * Copyright (C) 2010 Brockmann Consult GmbH (info@brockmann-consult.de)
 *
 * This program is free software; you can redistribute it and/or modify it
 * under the terms of the GNU General Public License as published by the Free
 * Software Foundation; either version 3 of the License, or (at your option)
 * any later version.
 * This program is distributed in the hope that it will be useful, but WITHOUT
 * ANY WARRANTY; without even the implied warranty of MERCHANTABILITY or
 * FITNESS FOR A PARTICULAR PURPOSE. See the GNU General Public License for
 * more details.
 *
 * You should have received a copy of the GNU General Public License along
 * with this program; if not, see http://www.gnu.org/licenses/
 */

package org.esa.beam.pixex.visat;

import com.bc.ceres.binding.Property;
import com.bc.ceres.binding.PropertyContainer;
import com.bc.ceres.binding.ValidationException;
import com.bc.ceres.swing.TableLayout;
import com.bc.ceres.swing.binding.BindingContext;
import com.jidesoft.swing.FolderChooser;
import org.esa.beam.framework.datamodel.Product;
import org.esa.beam.framework.datamodel.ProductNode;
import org.esa.beam.framework.ui.AppContext;
import org.esa.beam.framework.ui.UIUtils;
import org.esa.beam.framework.ui.tool.ToolButtonFactory;
import org.esa.beam.util.Debug;
import org.esa.beam.util.SystemUtils;
import org.esa.beam.util.logging.BeamLogManager;

<<<<<<< HEAD
import javax.swing.*;
=======
import javax.swing.AbstractButton;
import javax.swing.BoxLayout;
import javax.swing.DefaultListCellRenderer;
import javax.swing.JButton;
import javax.swing.JCheckBox;
import javax.swing.JFileChooser;
import javax.swing.JLabel;
import javax.swing.JList;
import javax.swing.JPanel;
import javax.swing.JPopupMenu;
import javax.swing.JScrollPane;
import javax.swing.JTextField;
import javax.swing.ListSelectionModel;
>>>>>>> 3f88f505
import javax.swing.event.ChangeEvent;
import javax.swing.event.ChangeListener;
import javax.swing.event.ListDataEvent;
import javax.swing.event.ListDataListener;
import java.awt.BorderLayout;
import java.awt.Component;
import java.awt.Dimension;
import java.awt.Insets;
import java.awt.Rectangle;
import java.awt.event.ActionEvent;
import java.awt.event.ActionListener;
import java.beans.PropertyChangeEvent;
import java.beans.PropertyChangeListener;
import java.io.File;
import java.io.IOException;
import java.util.logging.Level;
import java.util.logging.LogManager;

class PixelExtractionIOForm {

    static final String LAST_OPEN_INPUT_DIR = "beam.petOp.lastOpenInputDir";
    static final String LAST_OPEN_OUTPUT_DIR = "beam.petOp.lastOpenOutputDir";
    static final String LAST_OPEN_FORMAT = "beam.petOp.lastOpenFormat";

    private final AppContext appContext;

    private ChangeListener inputChangeListener;

    private final JPanel panel;
    private final JList inputPathsList;
    private final JTextField outputDirTextField;
    private final PropertyContainer container;
    private final InputListModel listModel;
    private final BindingContext context;

    PixelExtractionIOForm(final AppContext appContext, PropertyContainer container) {
        this.appContext = appContext;
        this.container = container;
        context = new BindingContext(container);

        final TableLayout tableLayout = new TableLayout(3);
        tableLayout.setTableAnchor(TableLayout.Anchor.NORTHWEST);
        tableLayout.setTableFill(TableLayout.Fill.HORIZONTAL);
        tableLayout.setTablePadding(4, 4);
        tableLayout.setColumnPadding(0, new Insets(3, 4, 4, 4));
        tableLayout.setTableWeightX(0.0);
        tableLayout.setTableWeightY(0.0);
        tableLayout.setColumnWeightX(1, 1.0);
        tableLayout.setCellWeightY(0, 1, 1.0);
        tableLayout.setCellFill(0, 1, TableLayout.Fill.BOTH);
        tableLayout.setCellColspan(3, 1, 2);
        panel = new JPanel(tableLayout);

        final Property propertySourceProductPaths = container.getProperty("sourceProductPaths");
        listModel = new InputListModel(propertySourceProductPaths);
        listModel.addListDataListener(new MyListDataListener());
        inputPathsList = createInputPathsList(listModel);
        panel.add(new JLabel("Source paths:"));
        final JScrollPane scrollPane = new JScrollPane(inputPathsList);
        scrollPane.setPreferredSize(new Dimension(100, 50));
        panel.add(scrollPane);
        final JPanel addRemoveButtonPanel = new JPanel();
        final BoxLayout layout = new BoxLayout(addRemoveButtonPanel, BoxLayout.Y_AXIS);
        addRemoveButtonPanel.setLayout(layout);
        addRemoveButtonPanel.add(createAddInputButton());
        addRemoveButtonPanel.add(createRemoveInputButton());
        panel.add(addRemoveButtonPanel);

        panel.add(new JLabel("Time extraction:"));
        panel.add(new TimeExtractionPane(container));
        panel.add(new JLabel(""));

        JLabel outputDirLabel = new JLabel("Output directory:");
        panel.add(outputDirLabel);
        outputDirTextField = new JTextField();
        outputDirTextField.setEditable(false);
        outputDirTextField.setPreferredSize(new Dimension(80, outputDirTextField.getPreferredSize().height));
        String path = getDefaultOutputPath(appContext);
        setOutputDirPath(path);
        panel.add(outputDirTextField);
        AbstractButton outputDirChooserButton = createOutputDirChooserButton(container.getProperty("outputDir"));
        panel.add(outputDirChooserButton);

        JLabel filePrefixLabel = new JLabel("File prefix:");
        JTextField filePrefixField = createFilePrefixField(container.getProperty("outputFilePrefix"));
        panel.add(filePrefixLabel);
        panel.add(filePrefixField);
    }

    JPanel getPanel() {
        return panel;
    }

    void clear() {
        listModel.clear();
        setOutputDirPath("");
    }

    void setSelectedProduct(Product selectedProduct) {
        if (selectedProduct != null) {
            try {
                listModel.addElements(selectedProduct);
            } catch (ValidationException ve) {
                Debug.trace(ve);
            }
        }
    }

    Product[] getSourceProducts() {
        return listModel.getSourceProducts();
    }

    private String getDefaultOutputPath(AppContext appContext) {
        final Property dirProperty = container.getProperty("outputDir");
        String lastDir = appContext.getPreferences().getPropertyString(LAST_OPEN_OUTPUT_DIR, ".");
        String path;
        try {
            path = new File(lastDir).getCanonicalPath();
        } catch (IOException ignored) {
            path = SystemUtils.getUserHomeDir().getPath();
        }
        try {
            dirProperty.setValue(new File(path));
        } catch (ValidationException ignore) {
        }
        return path;
    }

    private void setOutputDirPath(String path) {
        outputDirTextField.setText(path);
        outputDirTextField.setToolTipText(path);
    }

    private AbstractButton createOutputDirChooserButton(final Property outputFileProperty) {
        AbstractButton button = new JButton("...");
        button.addActionListener(new ActionListener() {
            @Override
            public void actionPerformed(ActionEvent e) {
                FolderChooser folderChooser = new FolderChooser();
                folderChooser.setCurrentDirectory(new File(getDefaultOutputPath(appContext)));
                folderChooser.setDialogTitle("Select output directory");
                folderChooser.setMultiSelectionEnabled(false);
                int result = folderChooser.showDialog(appContext.getApplicationWindow(), "Select");    /*I18N*/
                if (result != JFileChooser.APPROVE_OPTION) {
                    return;
                }
                File selectedFile = folderChooser.getSelectedFile();
                setOutputDirPath(selectedFile.getAbsolutePath());
                try {
                    outputFileProperty.setValue(selectedFile);
                    appContext.getPreferences().setPropertyString(LAST_OPEN_OUTPUT_DIR,
                                                                  selectedFile.getAbsolutePath());

                } catch (ValidationException ve) {
                    // not expected to ever come here
                    appContext.handleError("Invalid input path", ve);
                }
            }
        });
        return button;
    }

    private JTextField createFilePrefixField(Property property) {
        return createTextFieldBinding(property);
    }

    private JTextField createTextFieldBinding(Property property) {
        final JTextField textField = new JTextField();
        context.bind(property.getName(), textField);
        return textField;
    }

    private JCheckBox createCheckBoxBinding(Property property) {
        final JCheckBox checkBox = new JCheckBox(property.getDescriptor().getDisplayName());
        context.bind(property.getName(), checkBox);
        return checkBox;
    }

    private JList createInputPathsList(InputListModel inputListModel) {
        JList list = new JList(inputListModel);
        list.setCellRenderer(new MyDefaultListCellRenderer());
        list.setSelectionMode(ListSelectionModel.MULTIPLE_INTERVAL_SELECTION);
        return list;
    }

    private AbstractButton createAddInputButton() {
        final AbstractButton addButton = ToolButtonFactory.createButton(UIUtils.loadImageIcon("icons/Plus24.gif"),
                                                                        false);
        addButton.addActionListener(new ActionListener() {
            @Override
            public void actionPerformed(ActionEvent e) {
                final JPopupMenu popup = new JPopupMenu("Add");
                final Rectangle buttonBounds = addButton.getBounds();
                popup.add(new AddProductAction(appContext, listModel));
                popup.add(new AddFileAction(appContext, listModel));
                popup.add(new AddDirectoryAction(appContext, listModel, false));
                popup.add(new AddDirectoryAction(appContext, listModel, true));
                popup.show(addButton, 1, buttonBounds.height + 1);
            }
        });
        return addButton;
    }

    private AbstractButton createRemoveInputButton() {
        final AbstractButton removeButton = ToolButtonFactory.createButton(UIUtils.loadImageIcon("icons/Minus24.gif"),
                                                                           false);
        removeButton.addActionListener(new ActionListener() {
            @Override
            public void actionPerformed(ActionEvent e) {
                listModel.removeElementsAt(inputPathsList.getSelectedIndices());
            }
        });
        return removeButton;
    }

    public void setInputChangeListener(ChangeListener changeListener) {
        inputChangeListener = changeListener;
    }

    private static class MyDefaultListCellRenderer extends DefaultListCellRenderer {

        @Override
        public Component getListCellRendererComponent(JList list, Object value, int index, boolean isSelected,
                                                      boolean cellHasFocus) {
            JLabel label = (JLabel) super.getListCellRendererComponent(list, value, index, isSelected, cellHasFocus);
            String text;
            if (value instanceof File) {
                text = ((File) value).getAbsolutePath();
            } else {
                text = ((ProductNode) value).getDisplayName();
            }

            label.setText(text);
            label.setToolTipText(text);
            return label;
        }
    }

    private class MyListDataListener implements ListDataListener {

        @Override
        public void intervalAdded(ListDataEvent e) {
            delegateToChangeListener();
        }

        @Override
        public void intervalRemoved(ListDataEvent e) {
            delegateToChangeListener();
        }

        @Override
        public void contentsChanged(ListDataEvent e) {
        }

        private void delegateToChangeListener() {
            if (inputChangeListener != null) {
                inputChangeListener.stateChanged(new ChangeEvent(this));
            }
        }
    }

    private class TimeExtractionPane extends JPanel {
        public TimeExtractionPane(PropertyContainer container) {
            super(new BorderLayout(0, 5));

            final JCheckBox extractTime = createCheckBoxBinding(container.getProperty("extractTimeFromFilename"));

            final Property datePattern = container.getProperty("dateInterpretationPattern");
            final String dateDN = datePattern.getDescriptor().getDisplayName();
            final JPanel datePanel = new JPanel(new BorderLayout(0, 2));
            final JLabel dateLabel = new JLabel(dateDN + ":");
            final JTextField datePatternField = createTextFieldBinding(datePattern);
            dateLabel.setEnabled(false);
            datePatternField.setEnabled(false);
            datePanel.add(dateLabel, BorderLayout.NORTH);
            datePanel.add(datePatternField, BorderLayout.CENTER);

            final Property filenamePattern = container.getProperty("filenameInterpretationPattern");
            final String filenameDN = filenamePattern.getDescriptor().getDisplayName();
            final JPanel filenamePanel = new JPanel(new BorderLayout(0, 2));
            final JLabel filenameLabel = new JLabel(filenameDN + ":");
            final JTextField filenamePatternField = createTextFieldBinding(filenamePattern);
            filenameLabel.setEnabled(false);
            filenamePatternField.setEnabled(false);
            filenamePanel.add(filenameLabel, BorderLayout.NORTH);
            filenamePanel.add(filenamePatternField, BorderLayout.CENTER);

            extractTime.addChangeListener(new ChangeListener() {
                @Override
                public void stateChanged(ChangeEvent e) {
                    final boolean selected = extractTime.isSelected();
                    dateLabel.setEnabled(selected);
                    datePatternField.setEnabled(selected);
                    filenameLabel.setEnabled(selected);
                    filenamePatternField.setEnabled(selected);
                }
            });

            add(extractTime, BorderLayout.NORTH);
            add(datePanel, BorderLayout.CENTER);
            add(filenamePanel, BorderLayout.SOUTH);
        }
    }
}<|MERGE_RESOLUTION|>--- conflicted
+++ resolved
@@ -31,9 +31,6 @@
 import org.esa.beam.util.SystemUtils;
 import org.esa.beam.util.logging.BeamLogManager;
 
-<<<<<<< HEAD
-import javax.swing.*;
-=======
 import javax.swing.AbstractButton;
 import javax.swing.BoxLayout;
 import javax.swing.DefaultListCellRenderer;
@@ -47,7 +44,6 @@
 import javax.swing.JScrollPane;
 import javax.swing.JTextField;
 import javax.swing.ListSelectionModel;
->>>>>>> 3f88f505
 import javax.swing.event.ChangeEvent;
 import javax.swing.event.ChangeListener;
 import javax.swing.event.ListDataEvent;
@@ -199,7 +195,7 @@
                 try {
                     outputFileProperty.setValue(selectedFile);
                     appContext.getPreferences().setPropertyString(LAST_OPEN_OUTPUT_DIR,
-                                                                  selectedFile.getAbsolutePath());
+                            selectedFile.getAbsolutePath());
 
                 } catch (ValidationException ve) {
                     // not expected to ever come here
@@ -235,7 +231,7 @@
 
     private AbstractButton createAddInputButton() {
         final AbstractButton addButton = ToolButtonFactory.createButton(UIUtils.loadImageIcon("icons/Plus24.gif"),
-                                                                        false);
+                false);
         addButton.addActionListener(new ActionListener() {
             @Override
             public void actionPerformed(ActionEvent e) {
@@ -253,7 +249,7 @@
 
     private AbstractButton createRemoveInputButton() {
         final AbstractButton removeButton = ToolButtonFactory.createButton(UIUtils.loadImageIcon("icons/Minus24.gif"),
-                                                                           false);
+                false);
         removeButton.addActionListener(new ActionListener() {
             @Override
             public void actionPerformed(ActionEvent e) {
