<module>
    <manifestVersion>1.0.0</manifestVersion>
    <symbolicName>beam-core</symbolicName>
    <version>4.9</version>
    <name>BEAM Core Library</name>


    <description>This is the base module of BEAM containing its core functionalities.</description>

    <vendor>Brockmann Consult GmbH</vendor>
    <contactAddress>Max Planck Str.2, 21502 Geesthacht (Germany)</contactAddress>
    <copyright>(C) 2007 by Brockmann Consult GmbH</copyright>
    <url>http://envisat.esa.int/beam</url>
    <licenseUrl>http://www.gnu.org/licenses/gpl.html</licenseUrl>

    <dependency>
        <module>ceres-core</module>
    </dependency>
    <dependency>
        <module>ceres-glayer</module>
    </dependency>
    <dependency>
        <module>ceres-jai</module>
    </dependency>

    <changelog>
        <![CDATA[
        <p>Changes in 4.9:<br/>
<<<<<<< HEAD
        [BEAM-1178] Attached GCP geo-coding is not saved<br/>
=======
        [BEAM-1208] ProductUtils.copyFlagBands doesn't copy masks<br/>
>>>>>>> 77dc55d0
        [BEAM-1196] Latitude shift for non-WGS84 datums<br/>
        [BEAM-1174] DIMAP stores the band grouping only if a product has a description<br/>
        <p>Changes in 4.8:<br/>
        [BEAM-1168] Add Sinusoidal and Mollweide map projection<br/>
        [BEAM-1160] Auto-grouping of bands shall be controlled by data model<br/>
        [BEAM-1158] External JAI operators are not registered<br/>
        [BEAM-1157] No-data masking can easily be optimized<br/>
        [BEAM-1147] Signed byte data type interpreted as unsigned byte<br/>
        [BEAM-1146] Images explicitly set on a Band have inappropriate image-to-model transformation<br/>
        [BEAM-1145] Image information gets lost during subset creation<br/>
        <p>Changes in 4.7:<br/>
        [BEAM-1115] Make lookup tables thread safe<br/>
        [BEAM-1088] Orthorectification does a map projection only<br/>
        [BEAM-1065] Method TiePointGrid.cloneTiePointGrid() does not consider the unit<br/>
        [BEAM-1050] Preserve special geo-codings in all data processors<br/>
        [BEAM-1047] BandArithmetic operator does not consider geo-coding<br/>
        [BEAM-1042] Pin pixels exported using BEAM 4.6.1 not correct<br/>
        [BEAM-1040] Exchange 'no data' with 'NaN' in text exports<br/>
        [BEAM-1035] BandArithmetic.NamespaceExtender should not hold references to products<br/>
        [BEAM-1033] DIMAP should preserve PixelGeoCoding<br/>
        [BEAM-1031] Filtered bands are not available when opening a saved product in VISAT<br/>
        [BEAM-1030] UTM projected products have wrong CRS<br/>
        [BEAM-1023] Can not overlay compatible products<br/>
        [BEAM-1021] File chooser boxes shall support "component documents"<br/>
        [BEAM-1019] Blue Marble Layer can not be restored from saved session<br/>
        [BEAM-1018] Value range of ROI does not consider no-data value<br/>
        [BEAM-1016] Add "Zoom to Layer"-Button to Layer Manager<br/>
        [BEAM-1017] Wrong constant SECONDS_PER_DAY<br/>
        [BEAM-1015] ProductUtils.copyTiePointGrids does not copy description text<br/>
        [BEAM-1014] ROI not considered when using value range<br/>
        [BEAM-1010] Show cursor position in other views<br/>
        [BEAM-1007] Geo-location / Tie Point Grid consistency<br/>
        [BEAM-1005] Incorrect scatter plot axes<br/>
        [BEAM-1004] X and Y variables always zero in band arithmetic<br/>
        [BEAM-1002] Editing bitmask overlays is not possible using the nimbus or gtk look & feel<br/>
        [BEAM-1001] SelectedProduct can be null in BandArithmetic<br/>
        [BEAM-1000] Spelling error in band arithmetic<br/>
        [BEAM-991] Y-axis of scatterplot does not show the right values<br/>
        [BEAM-809] Add 'median' and 'coefficient of variation' to statistics<br/>
        [BEAM-456] ROI includes also no-data pixels if "Include pixel by conditions" is selected<br/>
        </p>
        <p>Changes in 4.6:<br/>
        [BEAM-993] Filter band not correct if band is UINT type and does not have scaling<br/>
        [BEAM-978] Data Flip shifts product geo-location<br/>
        [BEAM-977] Product marked "modified" after opening an image view<br/>
        [BEAM-974] NullPointerException when importing pins defined by pixel position<br/>
        [BEAM-956] Histogram color lookup tables do not work correctly with CPD files<br/>
        [CBOX-058] Probabilistic mask does not flag very bright cloud pixels<br/>
        [BEAM-926] Mean and standard deviation shall be stored in DIMAP<br/>
        [BEAM-909] Expression or no-data changes of virtual band disregarded in image view<br/>
        [BEAM-906] Bitmask layers are duplicated within the Layer Manager<br/>
        [BEAM-902] Graticule looks scrambled if it is displayed soon after view has opened<br/>
        [BEAM-901] ROI sometimes not considered in Scatter Plot<br/>
        [BEAM-900] BEAM-DIMAP writer fails, if resulting XML has more than 20 indentation levels<br/>
        [BEAM-882] Pin and GCP shapes grow when image is rotated<br/>
        [BEAM-878] ROI manager: unexpected behaviour with polylines<br/>
        </p>
        <p>Changes in 4.5:<br/>
        [BEAM-868] Imaging shall be based on tiling and image pyramids<br/>
        [BEAM-864] Filtered bands shall use JAI<br/>
        [BEAM-854] ROI shifted by one pixel compared to shape<br/>
        [BEAM-844] False computation of bitmask overlay colours<br/>
        </p>
        <p>Changes in 4.2:<br/>
        [BEAM-801] TiePointGeoCoding should consider non-linear distribution of longitude values across-track<br/>
        [BEAM-796] Index coding for classification bands<br/>
        [BEAM-775] "Write" operator not invoked if last node in graph<br/>
        [BEAM-767] Band arithmetic shall handle String types<br/>
        [BEAM-733] Albers Equal Area Conic map projection missing<br/>
        [BEAM-732] Pixel position is not recalculated for GCPs imported from a placemark file<br/>
        [BEAM-710] Not able to copy a product using new product dialog<br/>
        [BEAM-522] Map-projection and orthorectification should also transform tie-point grids<br/>
        [BEAM-420] "Matrix is singular" error while computing geo-coding.<br/>
        </p>
        <p>Changes in 4.1:<br/>
        [BEAM-607] Make "canDecodeInput" return more information<br/>
        [BEAM-615] Remove JAMA source code from BEAM<br/>
        [BEAM-617] Add linear, spectral unmixing math API<br/>
        [BEAM-628] Generic reading of geophysical raster data<br/>
        [BEAM-630] Remove deprecated bitmask package and references<br/>
        [BEAM-631] Revise product pin management API<br/>
        [BEAM-639] Extend ProductData class with a Boolean data type<br/>
        [BEAM-660] Speedup image creation process<br/>
        [BEAM-676] New geo-coding based on GCPs<br/>
        [BEAM-689] GCPs supported by DIMAP<br/>
        [BEAM-690] Group top level tags in DIMAP<br/>
        [BEAM-694] Bandarithmetic gives acces to to latitude and longitude using the geocoding<br/>
        </p>]]>
    </changelog>


    <activator>org.esa.beam.BeamCoreActivator</activator>

    <categories>System,Library</categories>

    <!--
       todo - Describe configuration elements
    -->
    <extensionPoint id="parameterEditors"/>

    <extensionPoint id="rgbProfiles">
        <rgbProfile>
            <name type="java.lang.String"/>
            <red type="java.lang.String"/>
            <green type="java.lang.String"/>
            <blue type="java.lang.String"/>
            <alpha type="java.lang.String"/>
            <!-- optional -->
        </rgbProfile>
    </extensionPoint>


    <extension point="ceres-core:serviceProviders">
        <serviceProvider>org.esa.beam.dataio.dimap.spi.DimapPersistableSpi</serviceProvider>
        <serviceProvider>org.esa.beam.framework.dataio.ProductReaderPlugIn</serviceProvider>
        <serviceProvider>org.esa.beam.framework.dataio.ProductWriterPlugIn</serviceProvider>
        <serviceProvider>org.esa.beam.framework.dataop.maptransf.MapTransformDescriptor</serviceProvider>
        <serviceProvider>org.esa.beam.framework.dataop.dem.ElevationModelDescriptor</serviceProvider>
        <serviceProvider>org.esa.beam.framework.datamodel.PointingFactory</serviceProvider>
        <serviceProvider>org.geotools.referencing.operation.MathTransformProvider</serviceProvider>
    </extension>

</module><|MERGE_RESOLUTION|>--- conflicted
+++ resolved
@@ -26,12 +26,9 @@
     <changelog>
         <![CDATA[
         <p>Changes in 4.9:<br/>
-<<<<<<< HEAD
+        [BEAM-1208] ProductUtils.copyFlagBands doesn't copy masks<br/>
+        [BEAM-1196] Latitude shift for non-WGS84 datums<br/>
         [BEAM-1178] Attached GCP geo-coding is not saved<br/>
-=======
-        [BEAM-1208] ProductUtils.copyFlagBands doesn't copy masks<br/>
->>>>>>> 77dc55d0
-        [BEAM-1196] Latitude shift for non-WGS84 datums<br/>
         [BEAM-1174] DIMAP stores the band grouping only if a product has a description<br/>
         <p>Changes in 4.8:<br/>
         [BEAM-1168] Add Sinusoidal and Mollweide map projection<br/>
