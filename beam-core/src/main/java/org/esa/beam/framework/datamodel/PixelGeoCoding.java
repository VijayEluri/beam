/*
 * Copyright (C) 2011 Brockmann Consult GmbH (info@brockmann-consult.de)
 *
 * This program is free software; you can redistribute it and/or modify it
 * under the terms of the GNU General Public License as published by the Free
 * Software Foundation; either version 3 of the License, or (at your option)
 * any later version.
 * This program is distributed in the hope that it will be useful, but WITHOUT
 * ANY WARRANTY; without even the implied warranty of MERCHANTABILITY or
 * FITNESS FOR A PARTICULAR PURPOSE. See the GNU General Public License for
 * more details.
 *
 * You should have received a copy of the GNU General Public License along
 * with this program; if not, see http://www.gnu.org/licenses/
 */
package org.esa.beam.framework.datamodel;

import Jama.LUDecomposition;
import Jama.Matrix;
import com.bc.ceres.core.ProgressMonitor;
import com.bc.ceres.core.SubProgressMonitor;
import com.bc.ceres.glevel.MultiLevelImage;
import com.bc.jexp.ParseException;
import org.esa.beam.framework.dataio.ProductSubsetDef;
import org.esa.beam.framework.dataop.barithm.BandArithmetic;
import org.esa.beam.framework.dataop.maptransf.Datum;
import org.esa.beam.jai.ImageManager;
import org.esa.beam.util.BitRaster;
import org.esa.beam.util.Debug;
import org.esa.beam.util.Guardian;
import org.esa.beam.util.ProductUtils;
import org.esa.beam.util.math.IndexValidator;
import org.esa.beam.util.math.MathUtils;

import javax.media.jai.ImageLayout;
import javax.media.jai.Interpolation;
import javax.media.jai.JAI;
import javax.media.jai.PointOpImage;
import javax.media.jai.RasterAccessor;
import javax.media.jai.RasterFactory;
import javax.media.jai.RasterFormatTag;
<<<<<<< HEAD
=======
import javax.media.jai.RenderedOp;
>>>>>>> 6d841256
import javax.media.jai.operator.CropDescriptor;
import javax.media.jai.operator.ScaleDescriptor;
import java.awt.Rectangle;
import java.awt.RenderingHints;
import java.awt.image.ComponentSampleModel;
import java.awt.image.DataBuffer;
import java.awt.image.DataBufferFloat;
import java.awt.image.Raster;
import java.awt.image.RenderedImage;
import java.awt.image.SampleModel;
import java.awt.image.WritableRaster;
import java.io.IOException;
import java.util.Vector;


/**
 * The <code>PixelGeoCoding</code> is an implementation of a {@link GeoCoding} which uses
 * dedicated latitude and longitude bands in order to provide geographical positions
 * for <i>each</i> pixel. Unlike the {@link TiePointGeoCoding}</p>, which uses sub-sampled {@link TiePointGrid tie-point grids},
 * the  <code>PixelGeoCoding</code> class uses {@link Band bands}.</p>
 * <p/>
 * <p>This class is especially useful for high accuracy geo-coding, e.g. if geographical positions are computed for each pixel
 * by an upstream orthorectification.</p>
 * <p/>
 * <p>While the implementation of the {@link #getGeoPos(PixelPos, GeoPos)} is straight forward,
 * the {@link #getPixelPos(GeoPos, PixelPos)} uses two different search algorithms in order to
 * find the corresponding geo-position for a given pixel:
 * <ol>
 * <li>Search an N x N window around an estimated pixel position using the geo-coding of the source product (if any) or</li>
 * <li>perform a quad-tree search if the source product has no geo-coding.</li>
 * </ol></p>
 * <p/>
 * <p><i>Use instances of this class with care: The constructor fully loads the data given by the latitudes and longitudes bands and
 * the valid mask (if any) into memory.</i></p>
 * <p/>
 * <em>Note (rq-20110526):</em>
 * A better implementation of the find pixel method could be something like:
 * <ol>
 * <li>Create a coverage of the source region by means of largely overlapping
 * image tiles (e.g. tile size of 100 pixels squared with an overlap of 25 pixels)</li>
 * <li>For each tile create a rational function model of the (lon, lat) to (x, y)
 * transformation, rotating to the (lon, lat) of the tile center</li>
 * <li>Refine the accuracy of the selected rational function model until the
 * accuracy goal (i.e. a certain RMSE) is reached</li>
 * <li>Find all tiles {T1, T2, ...} that may include the (x, y) pixel coordinate
 * of interest</li>
 * <li>Select the tile T in {T1, T2, ...} where the the (x, y) result is nearest
 * to (0, 0)</li>
 * <li>Use the three closest pixels to compute the final (x, y)</li>
 * <li>Keep all rational function approximations in a map and reuse them for
 * subsequent calls.</li>
 * </ol>
 * <p/>
 * The advantage of this algorithm is that it obviously avoids problems related
 * to the antimeridian and poles included in the source region.
 */
public class PixelGeoCoding extends AbstractGeoCoding {

    /**
     * @since BEAM 4.9
     */
    private static final String SYSPROP_PIXEL_GEO_CODING_USE_TILING = "beam.pixelGeoCoding.useTiling";
    /**
     * @since BEAM 4.9
     */
    private static final String SYSPROP_PIXEL_GEO_CODING_FRACTION_ACCURACY = "beam.pixelGeoCoding.fractionAccuracy";

    private static final int MAX_SEARCH_CYCLES = 10;

    // TODO - (nf) make EPS for quad-tree search dependent on current scene
    private static final float EPS = 0.04F; // used by quad-tree search
    private static final boolean TRACE = false;
    private static final float D2R = (float) (Math.PI / 180.0);

    private Boolean crossingMeridianAt180;
    private final Band latBand;
    private final Band lonBand;
    private final String validMaskExpression;
    private final int searchRadius; // used by direct search only
    private final int rasterWidth;
    private final int rasterHeight;
    private final boolean useTiling;
    private final boolean fractionAccuracy;
    private GeoCoding pixelPosEstimator;
    private final boolean estimatorCreatedInternally;
    private PixelGrid latGrid;
    private PixelGrid lonGrid;
    private boolean initialized;
    private LatLonImage latLonImage;
    private double deltaThreshold;

    /**
     * Constructs a new pixel-based geo-coding.
     * <p/>
     * <i>Use with care: In contrast to the other constructor this one loads the data not until first access to
     * {@link #getPixelPos(GeoPos, PixelPos)} or {@link #getGeoPos(PixelPos, GeoPos)}. </i>
     *
     * @param latBand      the band providing the latitudes
     * @param lonBand      the band providing the longitudes
     * @param validMask    the valid mask expression used to identify valid lat/lon pairs, e.g. "NOT l1_flags.DUPLICATED".
     *                     Can be <code>null</code> if a valid mask is not used.
     * @param searchRadius the search radius in pixels, shall depend on the actual spatial scene resolution,
     *                     e.g. for 300 meter pixels a search radius of 5 is a good choice. This parameter is ignored
     *                     if the source product is not geo-coded.
     */
    public PixelGeoCoding(final Band latBand, final Band lonBand, final String validMask, final int searchRadius) {
        Guardian.assertNotNull("latBand", latBand);
        Guardian.assertNotNull("lonBand", lonBand);
        if (latBand.getProduct() == null) {
            throw new IllegalArgumentException("latBand.getProduct() == null");
        }
        if (lonBand.getProduct() == null) {
            throw new IllegalArgumentException("lonBand.getProduct() == null");
        }
        // Note that if two bands are of the same product, they also have the same raster size
        if (latBand.getProduct() != lonBand.getProduct()) {
            throw new IllegalArgumentException("latBand.getProduct() != lonBand.getProduct()");
        }
        if (latBand.getProduct().getSceneRasterWidth() < 2 || latBand.getProduct().getSceneRasterHeight() < 2) {
            throw new IllegalArgumentException(
                    "latBand.getProduct().getSceneRasterWidth() < 2 || latBand.getProduct().getSceneRasterHeight() < 2");
        }
<<<<<<< HEAD
        _latBand = latBand;
        rasterWidth = _latBand.getSceneRasterWidth();
        rasterHeight = _latBand.getSceneRasterHeight();
        _lonBand = lonBand;
        validMaskExpression = validMask;
        _searchRadius = searchRadius;
        _pixelPosEstimator = latBand.getProduct().getGeoCoding();
        if (_pixelPosEstimator != null) {
            if (searchRadius < 2) {
                throw new IllegalArgumentException("searchRadius < 2");
            }
            _crossingMeridianAt180 = _pixelPosEstimator.isCrossingMeridianAt180();
            GeoPos p0 = _pixelPosEstimator.getGeoPos(new PixelPos(0.5f, 0.5f), null);
            GeoPos p1 = _pixelPosEstimator.getGeoPos(new PixelPos(1.5f, 0.5f), null);

            float r = (float) Math.cos(Math.toRadians(p1.lat));
            float dlat = Math.abs(p0.lat - p1.lat);
            float dlon = r * lonDiff(p0.lon, p1.lon);
            float delta = dlat * dlat + dlon * dlon;
            deltaThreshold = Math.sqrt(delta) * 2;

        }
        initialized = false;
        useTiling = Boolean.getBoolean(SYSPROP_PIXEL_GEO_CODING_USE_TILING);
=======
        this.latBand = latBand;
        this.lonBand = lonBand;
        validMaskExpression = validMask;
        this.searchRadius = searchRadius;

        rasterWidth = latBand.getSceneRasterWidth();
        rasterHeight = latBand.getSceneRasterHeight();

        boolean disableTiling = "false".equalsIgnoreCase(System.getProperty(SYSPROP_PIXEL_GEO_CODING_USE_TILING));
        useTiling = !disableTiling; // the default since BEAM 4.10.3 is 'useTiling=true'

>>>>>>> 6d841256
        // fraction accuracy is only implemented in tiling mode (because tiling mode will be the default soon)
        fractionAccuracy = useTiling && Boolean.getBoolean(SYSPROP_PIXEL_GEO_CODING_FRACTION_ACCURACY);

        pixelPosEstimator = latBand.getProduct().getGeoCoding();

        final int subSampling = 30;
        if (pixelPosEstimator == null && useTiling && rasterWidth / subSampling > 1 && rasterHeight / subSampling > 1) {

            final int tpGridWidth = rasterWidth / subSampling;
            final int tpGridHeight = rasterHeight / subSampling;
            final float tpOffsetX = rasterWidth % subSampling / 2 + 0.5f;
            final float tpOffsetY = rasterHeight % subSampling / 2 + 0.5f;
            final float unscaledImageOffsetX = -tpOffsetX + subSampling / 2.0f;
            final float unscaledImageOffsetY = -tpOffsetY + subSampling / 2.0f;
            final MultiLevelImage latImage = latBand.getGeophysicalImage();
            final MultiLevelImage lonImage = lonBand.getGeophysicalImage();

            float scale = 1.0f / subSampling;

            Interpolation nearestInterpolation = Interpolation.getInstance(Interpolation.INTERP_NEAREST);
            final RenderedOp tempLatOffsetImg = ScaleDescriptor.create(latImage, 1.0f, 1.0f,
                                                                       unscaledImageOffsetX, unscaledImageOffsetY,
                                                                       nearestInterpolation, null);
            final RenderedOp tempLatImg = ScaleDescriptor.create(tempLatOffsetImg, scale, scale, 0f, 0f,
                                                                 nearestInterpolation, null);

            final RenderedOp tempLonOffsetImg = ScaleDescriptor.create(lonImage, 1.0f, 1.0f,
                                                                       unscaledImageOffsetX, unscaledImageOffsetY,
                                                                       nearestInterpolation, null);
            final RenderedOp tempLonImg = ScaleDescriptor.create(tempLonOffsetImg, scale, scale, 0f, 0f,
                                                                 nearestInterpolation, null);

            final int minX = tempLatImg.getMinX();
            final int minY = tempLatImg.getMinY();
            int numTiePoints = tpGridWidth * tpGridHeight;
            final boolean containsAngles = true;

            final float[] latTiePoints = tempLatImg.getAsBufferedImage().getRaster().getPixels(minX, minY, tpGridWidth, tpGridHeight, new float[numTiePoints]);
            final float[] lonTiePoints = tempLonImg.getAsBufferedImage().getRaster().getPixels(minX, minY, tpGridWidth, tpGridHeight, new float[numTiePoints]);

            final TiePointGrid tpLatGrid = new TiePointGrid("lat", tpGridWidth, tpGridHeight, tpOffsetX, tpOffsetY,
                                                            subSampling, subSampling, latTiePoints, containsAngles);
            final TiePointGrid tpLonGrid = new TiePointGrid("lon", tpGridWidth, tpGridHeight, tpOffsetX, tpOffsetY,
                                                            subSampling, subSampling, lonTiePoints, containsAngles);
            pixelPosEstimator = new TiePointGeoCoding(tpLatGrid, tpLonGrid);
            estimatorCreatedInternally = true;
        } else {
            estimatorCreatedInternally = false;
        }

        if (pixelPosEstimator != null) {
            if (searchRadius < 2) {
                throw new IllegalArgumentException("searchRadius < 2");
            }
            crossingMeridianAt180 = pixelPosEstimator.isCrossingMeridianAt180();
            GeoPos p0 = pixelPosEstimator.getGeoPos(new PixelPos(0.5f, 0.5f), null);
            GeoPos p1 = pixelPosEstimator.getGeoPos(new PixelPos(1.5f, 0.5f), null);

            float r = (float) Math.cos(Math.toRadians(p1.lat));
            float dlat = Math.abs(p0.lat - p1.lat);
            float dlon = r * lonDiff(p0.lon, p1.lon);
            float delta = dlat * dlat + dlon * dlon;
            deltaThreshold = Math.sqrt(delta) * 2;

        }
        initialized = false;
    }

    /**
     * Constructs a new pixel-based geo-coding.
     * <p/>
     * <p><i>Use with care: This constructor fully loads the data given by the latitudes and longitudes bands and
     * the valid mask (if any) into memory.</i></p>
     *
     * @param latBand      the band providing the latitudes
     * @param lonBand      the band providing the longitudes
     * @param validMask    the valid mask expression used to identify valid lat/lon pairs, e.g. "NOT l1_flags.DUPLICATED".
     *                     Can be <code>null</code> if a valid mask is not used.
     * @param searchRadius the search radius in pixels, shall depend on the actual spatial scene resolution,
     *                     e.g. for 300 meter pixels a search radius of 5 is a good choice. This parameter is ignored
     *                     if the source product is not geo-coded.
     * @param pm           a monitor to inform the user about progress
     * @throws IOException if an I/O error occurs while additional data is loaded from the source product
     */
    public PixelGeoCoding(final Band latBand, final Band lonBand, final String validMask, final int searchRadius,
                          ProgressMonitor pm) throws IOException {
        this(latBand, lonBand, validMask, searchRadius);
        initData(latBand, lonBand, validMask, pm);
        initialized = true;
    }

    private void initData(final Band latBand, final Band lonBand,
                          final String validMaskExpr, ProgressMonitor pm) throws IOException {

        if (useTiling) {
            RenderedImage validMask = null;
            if (validMaskExpr != null && validMaskExpr.trim().length() > 0 && pixelPosEstimator != null) {
                validMask = ImageManager.getInstance().getMaskImage(validMaskExpr, latBand.getProduct());
            }
            latLonImage = new LatLonImage(this.latBand.getGeophysicalImage(), this.lonBand.getGeophysicalImage(),
                                          validMask, pixelPosEstimator);
        } else {
            try {
                pm.beginTask("Preparing data for pixel based geo-coding...", 4);
                latGrid = PixelGrid.create(latBand, SubProgressMonitor.create(pm, 1));
                lonGrid = PixelGrid.create(lonBand, SubProgressMonitor.create(pm, 1));
                if (validMaskExpr != null && validMaskExpr.trim().length() > 0) {
                    final BitRaster validMask = latBand.getProduct().createValidMask(validMaskExpr,
                                                                                     SubProgressMonitor.create(pm, 1));
                    fillInvalidGaps(new RasterDataNode.ValidMaskValidator(rasterHeight, 0, validMask),
                                    (float[]) latGrid.getDataElems(),
                                    (float[]) lonGrid.getDataElems(), SubProgressMonitor.create(pm, 1));
                }
            } finally {
                pm.done();
            }
        }
    }

    /**
     * <p>Fills the gaps in the given latitude and longitude data buffers.
     * The method shall fill in reasonable a latitude and longitude value at all positions where
     * {@link IndexValidator#validateIndex(int) validator.validateIndex(pixelIndex)} returns false.</p>
     * <p/>
     * <p>The default implementation uses the underlying {@link #getPixelPosEstimator() estimator} (if any)
     * to find default values for the gaps.</p>
     *
     * @param validator the pixel validator, never null
     * @param latElems  the latitude data buffer in row-major order
     * @param lonElems  the longitude data buffer in row-major order
     * @param pm        a monitor to inform the user about progress
     */
    protected void fillInvalidGaps(final IndexValidator validator,
                                   final float[] latElems,
                                   final float[] lonElems, ProgressMonitor pm) {
        if (pixelPosEstimator != null) {
            try {
                pm.beginTask("Filling invalid pixel gaps", rasterHeight);
                final PixelPos pixelPos = new PixelPos();
                GeoPos geoPos = new GeoPos();
                for (int y = 0; y < rasterHeight; y++) {
                    for (int x = 0; x < rasterWidth; x++) {
                        int i = y * rasterWidth + x;
                        if (!validator.validateIndex(i)) {
                            pixelPos.x = x;
                            pixelPos.y = y;
                            geoPos = pixelPosEstimator.getGeoPos(pixelPos, geoPos);
                            latElems[i] = geoPos.lat;
                            lonElems[i] = geoPos.lon;
                        }
                    }
                    pm.worked(1);
                }
            } finally {
                pm.done();
            }
        }
    }

    /**
     * Computes an estimation of the memory required to create an instance of this class for the given product.
     * The estimation is returned in bytes.
     *
     * @return an estimation of the required memory in bytes
     */
    public static long getRequiredMemory(Product product, boolean usesValidMask) {
        final GeoCoding geoCoding = product.getGeoCoding();
        if (geoCoding == null) {
            return 0;
        }
        final long sizeofFloat = 4;
        final long pixelCount = product.getSceneRasterWidth() * product.getSceneRasterHeight();
        // lat + lon band converted to 32-bit float tie-point data
        long size = 2 * sizeofFloat * pixelCount;
        if (geoCoding.isCrossingMeridianAt180()) {
            // additional 32-bit float sine and cosine grids for to lon grid
            size += 2 * sizeofFloat * pixelCount;
        }
        if (usesValidMask) {
            // additional 1-bit data mask
            size += pixelCount / 8;
        }
        return size;
    }

    public Band getLatBand() {
        return latBand;
    }

    public Band getLonBand() {
        return lonBand;
    }

    public String getValidMask() {
        return validMaskExpression;
    }

    /**
     * Gets the underlying geo-coding used as pixel position estimator.
     *
     * @return the underlying delegate geo-coding, can be null
     */
    public GeoCoding getPixelPosEstimator() {
        if (estimatorCreatedInternally) {
            return null;
        }
        return pixelPosEstimator;
    }

    /**
     * Gets the search radius used by this geo-coding.
     *
     * @return the search radius in pixels
     */
    public int getSearchRadius() {
        return searchRadius;
    }

    /**
     * Checks whether or not the longitudes of this geo-coding cross the +/- 180 degree meridian.
     *
     * @return <code>true</code>, if so
     */
    @Override
    public boolean isCrossingMeridianAt180() {
        if (crossingMeridianAt180 == null) {
            crossingMeridianAt180 = false;
            final PixelPos[] pixelPoses = ProductUtils.createPixelBoundary(lonBand, null, 1);
            try {
                float[] firstLonValue = new float[1];
                lonBand.readPixels(0, 0, 1, 1, firstLonValue);
                float[] secondLonValue = new float[1];
                for (int i = 1; i < pixelPoses.length; i++) {
                    final PixelPos pixelPos = pixelPoses[i];
                    lonBand.readPixels((int) pixelPos.x, (int) pixelPos.y, 1, 1, secondLonValue);
                    if (Math.abs(firstLonValue[0] - secondLonValue[0]) > 180) {
                        crossingMeridianAt180 = true;
                        break;
                    }
                    firstLonValue[0] = secondLonValue[0];
                }
            } catch (IOException e) {
                throw new IllegalStateException("raster data is not readable", e);
            }
        }
        return crossingMeridianAt180;
    }

    /**
     * Checks whether or not this geo-coding can determine the pixel position from a geodetic position.
     *
     * @return <code>true</code>, if so
     */
    @Override
    public boolean canGetPixelPos() {
        return true;
    }

    /**
     * Checks whether or not this geo-coding can determine the geodetic position from a pixel position.
     *
     * @return <code>true</code>, if so
     */
    @Override
    public boolean canGetGeoPos() {
        return true;
    }

    /**
     * Returns the pixel co-ordinates as x/y for a given geographical position given as lat/lon.
     *
     * @param geoPos   the geographical position as lat/lon.
     * @param pixelPos an instance of <code>Point</code> to be used as retun value. If this parameter is
     *                 <code>null</code>, the method creates a new instance which it then returns.
     * @return the pixel co-ordinates as x/y
     */
    @Override
    public PixelPos getPixelPos(final GeoPos geoPos, PixelPos pixelPos) {
        initialize();
        if (pixelPos == null) {
            pixelPos = new PixelPos();
        }
        if (geoPos.isValid()) {
            if (pixelPosEstimator != null) {
                getPixelPosUsingEstimator(geoPos, pixelPos);
            } else {
                getPixelPosUsingQuadTreeSearch(geoPos, pixelPos);
            }
        } else {
            pixelPos.setInvalid();
        }
        return pixelPos;
    }

    /**
     * Returns the pixel co-ordinates as x/y for a given geographical position given as lat/lon.
     *
     * @param geoPos   the geographical position as lat/lon.
     * @param pixelPos the return value.
     */
    public void getPixelPosUsingEstimator(final GeoPos geoPos, PixelPos pixelPos) {
        initialize();

        pixelPos = pixelPosEstimator.getPixelPos(geoPos, pixelPos);
        if (!pixelPos.isValid()) {
            getPixelPosUsingQuadTreeSearch(geoPos, pixelPos);
            return;
        }
        final int x0 = (int) Math.floor(pixelPos.x);
        final int y0 = (int) Math.floor(pixelPos.y);
        if (x0 >= 0 && x0 < rasterWidth && y0 >= 0 && y0 < rasterHeight) {
            final float lat0 = geoPos.lat;
            final float lon0 = geoPos.lon;

            pixelPos.setLocation(x0, y0);
            int y1;
            int x1;
            float minDelta;
            int cycles = 0;
            do {
                x1 = (int) Math.floor(pixelPos.x);
                y1 = (int) Math.floor(pixelPos.y);
                minDelta = findBestPixel(x1, y1, lat0, lon0, pixelPos);
<<<<<<< HEAD
            } while (++cycles < MAX_SEARCH_CYCLES && (x1 != (int)pixelPos.x || y1 != (int)pixelPos.y) && bestPixelIsOnSearchBorder(x1, y1, pixelPos));

=======
            }
            while (++cycles < MAX_SEARCH_CYCLES && (x1 != (int) pixelPos.x || y1 != (int) pixelPos.y) && bestPixelIsOnSearchBorder(
                    x1, y1, pixelPos));
>>>>>>> 6d841256
            if (Math.sqrt(minDelta) < deltaThreshold) {
                pixelPos.setLocation(pixelPos.x + 0.5f, pixelPos.y + 0.5f);
            } else {
                pixelPos.setInvalid();
            }
        }
    }

    private boolean bestPixelIsOnSearchBorder(int x0, int y0, PixelPos bestPixel) {
<<<<<<< HEAD
        final int diffX = Math.abs((int)bestPixel.x - x0);
        final int diffY = Math.abs((int)bestPixel.y - y0);
        return diffX > (_searchRadius - 2) || diffY > (_searchRadius - 2);
    }

    private float findBestPixel(int x0, int y0, float lat0, float lon0, PixelPos bestPixel) {
        int x1 = x0 - _searchRadius;
        int y1 = y0 - _searchRadius;
        int x2 = x0 + _searchRadius;
        int y2 = y0 + _searchRadius;
=======
        final int diffX = Math.abs((int) bestPixel.x - x0);
        final int diffY = Math.abs((int) bestPixel.y - y0);
        return diffX > (searchRadius - 2) || diffY > (searchRadius - 2);
    }

    private float findBestPixel(int x0, int y0, float lat0, float lon0, PixelPos bestPixel) {
        int x1 = x0 - searchRadius;
        int y1 = y0 - searchRadius;
        int x2 = x0 + searchRadius;
        int y2 = y0 + searchRadius;
>>>>>>> 6d841256
        x1 = Math.max(x1, 0);
        y1 = Math.max(y1, 0);
        x2 = Math.min(x2, rasterWidth - 1);
        y2 = Math.min(y2, rasterHeight - 1);
        float r = (float) Math.cos(lat0 * D2R);

        if (useTiling) {
            Rectangle rect = new Rectangle(x1, y1, x2 - x1 + 1, y2 - y1 + 1);
            Raster latLonData = latLonImage.getData(rect);
            ComponentSampleModel sampleModel = (ComponentSampleModel) latLonData.getSampleModel();
            DataBufferFloat dataBuffer = (DataBufferFloat) latLonData.getDataBuffer();
            float[][] bankData = dataBuffer.getBankData();
            int sampleModelTranslateX = latLonData.getSampleModelTranslateX();
            int sampleModelTranslateY = latLonData.getSampleModelTranslateY();
            int scanlineStride = sampleModel.getScanlineStride();
            int pixelStride = sampleModel.getPixelStride();

            int bankDataIndex = (y0 - sampleModelTranslateY) * scanlineStride + (x0 - sampleModelTranslateX) * pixelStride;
            float lat = bankData[0][bankDataIndex];
            float lon = bankData[1][bankDataIndex];

            float dlat = Math.abs(lat - lat0);
            float dlon = r * lonDiff(lon, lon0);
            float minDelta = dlat * dlat + dlon * dlon;

            for (int y = y1; y <= y2; y++) {
                for (int x = x1; x <= x2; x++) {
                    if (!(x == x0 && y == y0)) {
                        bankDataIndex = (y - sampleModelTranslateY) * scanlineStride + (x - sampleModelTranslateX) * pixelStride;
                        lat = bankData[0][bankDataIndex];
                        lon = bankData[1][bankDataIndex];

                        dlat = Math.abs(lat - lat0);
                        dlon = r * lonDiff(lon, lon0);
                        float delta = dlat * dlat + dlon * dlon;
                        if (delta < minDelta) {
                            minDelta = delta;
                            bestPixel.setLocation(x, y);
<<<<<<< HEAD
                        } else if (delta == minDelta && Math.abs(x - x0) + Math.abs(y - y0) > Math.abs(bestPixel.x - x0) + Math.abs(bestPixel.y - y0)) {
=======
                        } else if (delta == minDelta && Math.abs(x - x0) + Math.abs(y - y0) > Math.abs(
                                bestPixel.x - x0) + Math.abs(bestPixel.y - y0)) {
>>>>>>> 6d841256
                            bestPixel.setLocation(x, y);
                        }
                    }
                }
            }
            return minDelta;
        } else {
<<<<<<< HEAD
            final float[] latArray = (float[]) _latGrid.getRasterData().getElems();
            final float[] lonArray = (float[]) _lonGrid.getRasterData().getElems();
=======
            final float[] latArray = (float[]) latGrid.getRasterData().getElems();
            final float[] lonArray = (float[]) lonGrid.getRasterData().getElems();
>>>>>>> 6d841256

            int i = rasterWidth * y0 + x0;
            float lat = latArray[i];
            float lon = lonArray[i];

            float dlat = Math.abs(lat - lat0);
            float dlon = r * lonDiff(lon, lon0);
            float minDelta = dlat * dlat + dlon * dlon;

            for (int y = y1; y <= y2; y++) {
                for (int x = x1; x <= x2; x++) {
                    if (!(x == x0 && y == y0)) {
                        i = rasterWidth * y + x;
                        lat = latArray[i];
                        lon = lonArray[i];
                        dlat = Math.abs(lat - lat0);
                        dlon = r * lonDiff(lon, lon0);
                        float delta = dlat * dlat + dlon * dlon;
                        if (delta < minDelta) {
                            minDelta = delta;
                            bestPixel.setLocation(x, y);
                        }
                    }
                }
            }
            return minDelta;
        }
    }

    /**
     * Returns the pixel co-ordinates as x/y for a given geographical position given as lat/lon.
     * This algorithm
     *
     * @param geoPos   the geographical position as lat/lon.
     * @param pixelPos the retun value
     */
    public void getPixelPosUsingQuadTreeSearch(final GeoPos geoPos, PixelPos pixelPos) {
        initialize();

        final Result result = new Result();
        boolean pixelFound = quadTreeSearch(0,
                                            geoPos.lat, geoPos.lon,
                                            0, 0,
                                            rasterWidth,
                                            rasterHeight,
                                            result);

        if (pixelFound) {
            pixelPos.setLocation(result.x + 0.5f, result.y + 0.5f);
        } else {
            pixelPos.setInvalid();
        }
    }

    private synchronized void initialize() {
        if (!initialized) {
            try {
                initData(latBand, lonBand, validMaskExpression, ProgressMonitor.NULL);
            } catch (IOException e) {
                throw new IllegalStateException("Unable to initialse data for pixel geo-coding", e);
            }
            initialized = true;
        }
    }

    /**
     * Returns the latitude and longitude value for a given pixel co-ordinate.
     *
     * @param pixelPos the pixel's co-ordinates given as x,y
     * @param geoPos   an instance of <code>GeoPos</code> to be used as retun value. If this parameter is
     *                 <code>null</code>, the method creates a new instance which it then returns.
     * @return the geographical position as lat/lon.
     */
    @Override
    public GeoPos getGeoPos(final PixelPos pixelPos, GeoPos geoPos) {
        initialize();
        if (geoPos == null) {
            geoPos = new GeoPos();
        }
        geoPos.setInvalid();
        if (pixelPos.isValid()) {
            int x0 = (int) Math.floor(pixelPos.getX());
            int y0 = (int) Math.floor(pixelPos.getY());
            if (x0 >= 0 && x0 < rasterWidth && y0 >= 0 && y0 < rasterHeight) {
                if (fractionAccuracy) { // implies tiling mode
                    if (x0 > 0 && pixelPos.x - x0 < 0.5f || x0 == rasterWidth - 1) {
                        x0 -= 1;
                    }
                    if (y0 > 0 && pixelPos.y - y0 < 0.5f || y0 == rasterHeight - 1) {
                        y0 -= 1;
                    }
                    final float wx = pixelPos.x - (x0 + 0.5f);
                    final float wy = pixelPos.y - (y0 + 0.5f);
                    final Raster latLonData = latLonImage.getData(new Rectangle(x0, y0, 2, 2));
                    final float lat = interpolate(wx, wy, latLonData, 0);
                    final float lon = interpolate(wx, wy, latLonData, 1);
                    geoPos.setLocation(lat, lon);
                } else {
                    getGeoPosInternal(x0, y0, geoPos);
                }
            } else {
                if (pixelPosEstimator != null) {
                    return pixelPosEstimator.getGeoPos(pixelPos, geoPos);
                }
            }
        }
        return geoPos;
    }

    private float interpolate(float wx, float wy, Raster raster, int band) {
        final int x0 = raster.getMinX();
        final int x1 = x0 + 1;
        final int y0 = raster.getMinY();
        final int y1 = y0 + 1;
        final float d00 = raster.getSampleFloat(x0, y0, band);
        final float d10 = raster.getSampleFloat(x1, y0, band);
        final float d01 = raster.getSampleFloat(x0, y1, band);
        final float d11 = raster.getSampleFloat(x1, y1, band);

        return MathUtils.interpolate2D(wx, wy, d00, d10, d01, d11);
    }

    @Override
    public boolean equals(Object o) {
        if (this == o) {
            return true;
        }
        if (o == null || getClass() != o.getClass()) {
            return false;
        }

        PixelGeoCoding that = (PixelGeoCoding) o;

        if (searchRadius != that.searchRadius) {
            return false;
        }
        if (!latBand.equals(that.latBand)) {
            return false;
        }
        if (!lonBand.equals(that.lonBand)) {
            return false;
        }
        if (validMaskExpression != null ? !validMaskExpression.equals(
                that.validMaskExpression) : that.validMaskExpression != null) {
            return false;
        }

        return true;
    }

    @Override
    public int hashCode() {
        int result = latBand.hashCode();
        result = 31 * result + lonBand.hashCode();
        result = 31 * result + (validMaskExpression != null ? validMaskExpression.hashCode() : 0);
        result = 31 * result + searchRadius;
        return result;
    }

    /**
     * Releases all of the resources used by this object instance and all of its owned children. Its primary use is to
     * allow the garbage collector to perform a vanilla job.
     * <p/>
     * <p>This method should be called only if it is for sure that this object instance will never be used again. The
     * results of referencing an instance of this class after a call to <code>dispose()</code> are undefined.
     */
    @Override
    public synchronized void dispose() {
        if (latGrid != null) {
            latGrid.dispose();
            latGrid = null;
        }
        if (lonGrid != null) {
            lonGrid.dispose();
            lonGrid = null;
        }
        if (latLonImage != null) {
            latLonImage.dispose();
            latLonImage = null;
        }
        // Don't dispose the estimator, if it is not our's!
        if (estimatorCreatedInternally) {
            pixelPosEstimator.dispose();
        }
        pixelPosEstimator = null;

    }

    private boolean quadTreeSearch(final int depth,
                                   final float lat,
                                   final float lon,
                                   final int x, final int y,
                                   final int w, final int h,
                                   final Result result) {
        if (w < 2 || h < 2) {
            return false;
        }

        final int x1 = x;
        final int x2 = x1 + w - 1;

        final int y1 = y;
        final int y2 = y1 + h - 1;

        GeoPos geoPos = new GeoPos();
        getGeoPosInternal(x1, y1, geoPos);
        final float lat0 = geoPos.lat;
        float lon0 = geoPos.lon;
        getGeoPosInternal(x1, y2, geoPos);
        final float lat1 = geoPos.lat;
        float lon1 = geoPos.lon;
        getGeoPosInternal(x2, y1, geoPos);
        final float lat2 = geoPos.lat;
        float lon2 = geoPos.lon;
        getGeoPosInternal(x2, y2, geoPos);
        final float lat3 = geoPos.lat;
        float lon3 = geoPos.lon;

        final float epsL = EPS;
        final float latMin = min(lat0, min(lat1, min(lat2, lat3))) - epsL;
        final float latMax = max(lat0, max(lat1, max(lat2, lat3))) + epsL;
        float lonMin;
        float lonMax;
        if (isCrossingMeridianInsideQuad(isCrossingMeridianAt180(), lon0, lon1, lon2, lon3)) {
            final float signumLon = Math.signum(lon);
            if (signumLon > 0f) {
                // position is in a region with positive longitudes, so cut negative longitudes from quad area
                lonMax = 180.0f;
                lonMin = getPositiveLonMin(lon0, lon1, lon2, lon3);
            } else {
                // position is in a region with negative longitudes, so cut positive longitudes from quad area
                lonMin = -180.0f;
                lonMax = getNegativeLonMax(lon0, lon1, lon2, lon3);
            }
        } else {
            lonMin = min(lon0, min(lon1, min(lon2, lon3))) - epsL;
            lonMax = max(lon0, max(lon1, max(lon2, lon3))) + epsL;
        }

        boolean pixelFound = false;
        final boolean definitelyOutside = lat < latMin || lat > latMax || lon < lonMin || lon > lonMax;
        if (!definitelyOutside) {
            if (w == 2 && h == 2) {
                final float f = (float) Math.cos(lat * D2R);
                if (result.update(x1, y1, sqr(lat - lat0, f * (lon - lon0)))) {
                    pixelFound = true;
                }
                if (result.update(x1, y2, sqr(lat - lat1, f * (lon - lon1)))) {
                    pixelFound = true;
                }
                if (result.update(x2, y1, sqr(lat - lat2, f * (lon - lon2)))) {
                    pixelFound = true;
                }
                if (result.update(x2, y2, sqr(lat - lat3, f * (lon - lon3)))) {
                    pixelFound = true;
                }
            } else if (w >= 2 && h >= 2) {
                pixelFound = quadTreeRecursion(depth, lat, lon, x1, y1, w, h, result);
            }
        }

        if (TRACE) {
            for (int i = 0; i < depth; i++) {
                System.out.print("  ");
            }
            System.out.println(
                    depth + ": (" + x + "," + y + ") (" + w + "," + h + ") " + definitelyOutside + "  " + pixelFound);
        }
        return pixelFound;
    }

    static float getNegativeLonMax(float lon0, float lon1, float lon2, float lon3) {
        float lonMax;
        lonMax = -180.0f;
        if (lon0 < 0.0f) {
            lonMax = lon0;
        }
        if (lon1 < 0.0f) {
            lonMax = max(lon1, lonMax);
        }
        if (lon2 < 0.0f) {
            lonMax = max(lon2, lonMax);
        }
        if (lon3 < 0.0f) {
            lonMax = max(lon3, lonMax);
        }
        return lonMax;
    }

    static float getPositiveLonMin(float lon0, float lon1, float lon2, float lon3) {
        float lonMin;
        lonMin = 180.0f;
        if (lon0 >= 0.0f) {
            lonMin = lon0;
        }
        if (lon1 >= 0.0f) {
            lonMin = min(lon1, lonMin);
        }
        if (lon2 >= 0.0f) {
            lonMin = min(lon2, lonMin);
        }
        if (lon3 >= 0.0f) {
            lonMin = min(lon3, lonMin);
        }
        return lonMin;
    }

    static boolean isCrossingMeridianInsideQuad(boolean crossingMeridianInsideProduct, float lon0, float lon1,
                                                float lon2, float lon3) {
        if (!crossingMeridianInsideProduct) {
            return false;
        }
        float lonMin = min(lon0, min(lon1, min(lon2, lon3)));
        float lonMax = max(lon0, max(lon1, max(lon2, lon3)));

        return Math.abs(lonMax - lonMin) > 180.0;
    }

    private void getGeoPosInternal(int pixelX, int pixelY, GeoPos geoPos) {
        if (useTiling) {
            final int x = latLonImage.getMinX() + pixelX;
            final int y = latLonImage.getMinY() + pixelY;
            Raster data = latLonImage.getData(new Rectangle(x, y, 1, 1));
            float lat = data.getSampleFloat(x, y, 0);
            float lon = data.getSampleFloat(x, y, 1);
            geoPos.setLocation(lat, lon);
        } else {
            int i = rasterWidth * pixelY + pixelX;
            final float lat = latGrid.getRasterData().getElemFloatAt(i);
            final float lon = lonGrid.getRasterData().getElemFloatAt(i);
            geoPos.setLocation(lat, lon);
        }
    }

    private boolean quadTreeRecursion(final int depth,
                                      final float lat, final float lon,
                                      final int i, final int j,
                                      final int w, final int h,
                                      final Result result) {
        int w2 = w >> 1;
        int h2 = h >> 1;
        final int i2 = i + w2;
        final int j2 = j + h2;
        final int w2r = w - w2;
        final int h2r = h - h2;

        if (w2 < 2) {
            w2 = 2;
        }

        if (h2 < 2) {
            h2 = 2;
        }

        final boolean b1 = quadTreeSearch(depth + 1, lat, lon, i, j, w2, h2, result);
        final boolean b2 = quadTreeSearch(depth + 1, lat, lon, i, j2, w2, h2r, result);
        final boolean b3 = quadTreeSearch(depth + 1, lat, lon, i2, j, w2r, h2, result);
        final boolean b4 = quadTreeSearch(depth + 1, lat, lon, i2, j2, w2r, h2r, result);

        return b1 || b2 || b3 || b4;
    }


    private static float min(final float a, final float b) {
        return (a <= b) ? a : b;
    }

    private static float max(final float a, final float b) {
        return (a >= b) ? a : b;
    }

    private static float sqr(final float dx, final float dy) {
        return dx * dx + dy * dy;
    }

    /*
     * Computes the absolute and smaller difference for two angles.
     * @param a1 the first angle in the degrees (-180 <= a1 <= 180)
     * @param a2 the second angle in degrees (-180 <= a2 <= 180)
     * @return the difference between 0 and 180 degrees
     */

    private static float lonDiff(float a1, float a2) {
        float d = a1 - a2;
        if (d < 0.0f) {
            d = -d;
        }
        if (d > 180.0f) {
            d = 360.0f - d;
        }
        return d;
    }

    // todo - (nf) do not delete this method, it could be used later, if we want to determine x,y fractions

    private static boolean getPixelPos(final float lat, final float lon,
                                       final float[] lata, final float[] lona,
                                       final int[] xa, final int[] ya,
                                       final PixelPos pixelPos) {
        final Matrix mA = new Matrix(3, 3);
        mA.set(0, 0, 1.0);
        mA.set(1, 0, 1.0);
        mA.set(2, 0, 1.0);
        mA.set(0, 1, lata[0]);
        mA.set(1, 1, lata[1]);
        mA.set(2, 1, lata[2]);
        mA.set(0, 2, lona[0]);
        mA.set(1, 2, lona[1]);
        mA.set(2, 2, lona[2]);
        final LUDecomposition decomp = new LUDecomposition(mA);

        final Matrix mB = new Matrix(3, 1);

        mB.set(0, 0, ya[0] + 0.5);
        mB.set(1, 0, ya[1] + 0.5);
        mB.set(2, 0, ya[2] + 0.5);
        Exception err = null;

        Matrix mY = null;
        try {
            mY = decomp.solve(mB);
        } catch (Exception e) {
            System.out.printf("y1 = %d, y2 = %d, y3 = %d%n", ya[0], ya[1], ya[2]);
            err = e;

        }

        mB.set(0, 0, xa[0] + 0.5);
        mB.set(1, 0, xa[1] + 0.5);
        mB.set(2, 0, xa[2] + 0.5);
        Matrix mX = null;
        try {
            mX = decomp.solve(mB);
        } catch (Exception e) {
            System.out.printf("x1 = %d, x2 = %d, x3 = %d%n", xa[0], xa[1], xa[2]);
            err = e;
        }

        if (err != null) {
            return false;
        }


        final float fx = (float) (mX.get(0, 0) + mX.get(1, 0) * lat + mX.get(2, 0) * lon);
        final float fy = (float) (mY.get(0, 0) + mY.get(1, 0) * lat + mY.get(2, 0) * lon);

        pixelPos.setLocation(fx, fy);
        return true;
    }

    private void trace(final int x0, final int y0, int bestX, int bestY, int bestCount) {
        if (bestCount > 0) {
            int dx = bestX - x0;
            int dy = bestY - y0;
            if (Math.abs(dx) >= searchRadius || Math.abs(dy) >= searchRadius) {
                Debug.trace("WARNING: search radius reached at " +
                                    "(x0 = " + x0 + ", y0 = " + y0 + "), " +
                                    "(dx = " + dx + ", dy = " + dy + "), " +
                                    "#best = " + bestCount);
            }
        } else {
            Debug.trace("WARNING: no better pixel found at " +
                                "(x0 = " + x0 + ", y0 = " + y0 + ")");
        }
    }

    /**
     * Transfers the geo-coding of the {@link Scene srcScene} to the {@link Scene destScene} with respect to the given
     * {@link org.esa.beam.framework.dataio.ProductSubsetDef subsetDef}.
     *
     * @param srcScene  the source scene
     * @param destScene the destination scene
     * @param subsetDef the definition of the subset, may be <code>null</code>
     * @return true, if the geo-coding could be transferred.
     */
    @Override
    public boolean transferGeoCoding(final Scene srcScene, final Scene destScene, final ProductSubsetDef subsetDef) {
        final Band srcLatBand = getLatBand();
        final Product destProduct = destScene.getProduct();
        Band latBand = destProduct.getBand(srcLatBand.getName());
        if (latBand == null) {
            latBand = createSubset(srcLatBand, destScene, subsetDef);
            destProduct.addBand(latBand);
        }
        final Band srcLonBand = getLonBand();
        Band lonBand = destProduct.getBand(srcLonBand.getName());
        if (lonBand == null) {
            lonBand = createSubset(srcLonBand, destScene, subsetDef);
            destProduct.addBand(lonBand);
        }
        if (pixelPosEstimator instanceof AbstractGeoCoding && !estimatorCreatedInternally) {
            AbstractGeoCoding origGeoCoding = (AbstractGeoCoding) pixelPosEstimator;
            origGeoCoding.transferGeoCoding(srcScene, destScene, subsetDef);
        }
        String validMaskExpression = getValidMask();
        try {
            if (validMaskExpression != null) {
                copyReferencedRasters(validMaskExpression, srcScene, destScene, subsetDef);
            }
        } catch (ParseException ignored) {
            validMaskExpression = null;
        }
        destScene.setGeoCoding(new PixelGeoCoding(latBand, lonBand,
                                                  validMaskExpression,
                                                  getSearchRadius()));
        return true;
    }

    private void copyReferencedRasters(String validMaskExpression, Scene srcScene, Scene destScene,
                                       ProductSubsetDef subsetDef) throws ParseException {
        Product destProduct = destScene.getProduct();
        final RasterDataNode[] dataNodes = BandArithmetic.getRefRasters(validMaskExpression,
                                                                        srcScene.getProduct());
        for (RasterDataNode dataNode : dataNodes) {
            if (!destProduct.containsRasterDataNode(dataNode.getName())) {
                if (dataNode instanceof TiePointGrid) {
                    TiePointGrid tpg = TiePointGrid.createSubset((TiePointGrid) dataNode, subsetDef);
                    destProduct.addTiePointGrid(tpg);
                }
                if (dataNode instanceof Band) {
                    final Band srcBand = (Band) dataNode;
                    Band band = createSubset(srcBand, destScene, subsetDef);
                    destProduct.addBand(band);
                    setFlagCoding(band, srcBand.getFlagCoding());
                }
            }
        }
    }

    private static void setFlagCoding(Band band, FlagCoding flagCoding) {
        if (flagCoding != null) {
            String flagCodingName = flagCoding.getName();
            final Product product = band.getProduct();
            if (!product.getFlagCodingGroup().contains(flagCodingName)) {
                addFlagCoding(product, flagCoding);
            }
            band.setSampleCoding(product.getFlagCodingGroup().get(flagCodingName));
        }
    }

    private static void addFlagCoding(Product product, FlagCoding flagCoding) {
        final FlagCoding targetFlagCoding = new FlagCoding(flagCoding.getName());

        targetFlagCoding.setDescription(flagCoding.getDescription());
        ProductUtils.copyMetadata(flagCoding, targetFlagCoding);
        product.getFlagCodingGroup().add(targetFlagCoding);
    }

    private Band createSubset(Band srcBand, Scene destScene, ProductSubsetDef subsetDef) {
        Band band = new Band(srcBand.getName(),
                             srcBand.getDataType(),
                             destScene.getRasterWidth(),
                             destScene.getRasterHeight());
        ProductUtils.copyRasterDataNodeProperties(srcBand, band);
        band.setSourceImage(getSourceImage(subsetDef, srcBand));
        return band;
    }

    private RenderedImage getSourceImage(ProductSubsetDef subsetDef, Band band) {
        RenderedImage image = band.getSourceImage();
        if (subsetDef != null) {
            final Rectangle region = subsetDef.getRegion();
            if (region != null) {
                float x = region.x;
                float y = region.y;
                float width = region.width;
                float height = region.height;
                image = CropDescriptor.create(image, x, y, width, height, null);
            }
            final int subSamplingX = subsetDef.getSubSamplingX();
            final int subSamplingY = subsetDef.getSubSamplingY();
            if (subSamplingX != 1 || subSamplingY != 1) {
                float scaleX = 1.0f / subSamplingX;
                float scaleY = 1.0f / subSamplingY;
                float transX = 0.0f;
                float transY = 0.0f;
                Interpolation interpolation = Interpolation.getInstance(Interpolation.INTERP_NEAREST);
                image = ScaleDescriptor.create(image, scaleX, scaleY, transX, transY, interpolation, null);
            }
        }
        return image;
    }

    private static class PixelGrid extends TiePointGrid {

        /**
         * Constructs a new <code>TiePointGrid</code> with the given tie point grid properties.
         *
         * @param p            the product which will become the owner of the created PixelGrid
         * @param name         the name of the new object
         * @param gridWidth    the width of the tie-point grid in pixels
         * @param gridHeight   the height of the tie-point grid in pixels
         * @param offsetX      the X co-ordinate of the first (upper-left) tie-point in pixels
         * @param offsetY      the Y co-ordinate of the first (upper-left) tie-point in pixels
         * @param subSamplingX the sub-sampling in X-direction given in the pixel co-ordinates of the data product to which
         *                     this tie-pint grid belongs to. Must not be less than one.
         * @param subSamplingY the sub-sampling in X-direction given in the pixel co-ordinates of the data product to which
         *                     this tie-pint grid belongs to. Must not be less than one.
         * @param tiePoints    the tie-point data values, must be an array of the size <code>gridWidth * gridHeight</code>
         */
        private PixelGrid(final Product p,
                          final String name,
                          final int gridWidth, final int gridHeight,
                          final float offsetX, final float offsetY,
                          final float subSamplingX, final float subSamplingY,
                          final float[] tiePoints) {
            super(name, gridWidth, gridHeight, offsetX, offsetY, subSamplingX, subSamplingY, tiePoints, false);
            // make this grid a component of the product without actually adding it to the product
            setOwner(p);
        }

        private static PixelGrid create(final Band b, ProgressMonitor pm) throws IOException {
            final int w = b.getRasterWidth();
            final int h = b.getRasterHeight();
            final float[] pixels = new float[w * h];
            b.readPixels(0, 0, w, h, pixels, pm);
            return new PixelGrid(b.getProduct(), b.getName(), w, h, 0.5f, 0.5f, 1.0f, 1.0f, pixels);
        }
    }

    private static class Result {

        public static final float INVALID = Float.MAX_VALUE;

        private int x;
        private int y;
        private float delta;

        private Result() {
            delta = INVALID;
        }

        public final boolean update(final int x, final int y, final float delta) {
            final boolean b = delta < this.delta;
            if (b) {
                this.x = x;
                this.y = y;
                this.delta = delta;
            }
            return b;
        }

        @Override
        public String toString() {
            return "Result[" + x + ", " + y + ", " + delta + "]";
        }
    }

    /**
     * Gets the datum, the reference point or surface against which {@link GeoPos} measurements are made.
     *
     * @return the datum
     */
    @Override
    public Datum getDatum() {
        if (pixelPosEstimator != null) {
            return pixelPosEstimator.getDatum();
        }
        return Datum.WGS_84;
    }


    private static class LatLonImage extends PointOpImage {

        private final GeoCoding estimator;

        private final RasterFormatTag latRasterFormatTag;
        private final RasterFormatTag lonRasterFormatTag;
        private final RasterFormatTag maskRasterFormatTag;
        private final RasterFormatTag targetRasterFormatTag;

        private static ImageLayout layout(RenderedImage source) {
            final SampleModel sampleModel = RasterFactory.createBandedSampleModel(DataBuffer.TYPE_FLOAT,
                                                                                  source.getTileWidth(),
                                                                                  source.getTileHeight(),
                                                                                  2);
            final ImageLayout imageLayout = new ImageLayout();
            imageLayout.setSampleModel(sampleModel);
            return imageLayout;

        }

        private static RenderingHints renderingHints(ImageLayout imageLayout) {
            final RenderingHints hints = new RenderingHints(JAI.KEY_IMAGE_LAYOUT, imageLayout);
            hints.add(new RenderingHints(JAI.KEY_TILE_CACHE, JAI.getDefaultInstance().getTileCache()));
            return hints;
        }

        private static Vector<RenderedImage> vector(RenderedImage image1, RenderedImage image2, RenderedImage image3) {
            Vector<RenderedImage> v = new Vector<RenderedImage>(3);
            v.addElement(image1);
            v.addElement(image2);
            if (image3 != null) {
                v.addElement(image3);
            }
            return v;
        }

        private LatLonImage(RenderedImage latSrc, RenderedImage lonSrc, RenderedImage validSrc, GeoCoding estimator) {
            this(latSrc, lonSrc, validSrc, layout(latSrc), estimator);
        }

        private LatLonImage(RenderedImage latSrc, RenderedImage lonSrc, RenderedImage maskSrc, ImageLayout imageLayout,
                            GeoCoding estimator) {
            super(vector(latSrc, lonSrc, maskSrc), imageLayout, renderingHints(imageLayout), true);
            this.estimator = estimator;
            latRasterFormatTag = getRasterFormatTag(latSrc.getSampleModel());
            lonRasterFormatTag = getRasterFormatTag(lonSrc.getSampleModel());
            if (maskSrc != null) {
                maskRasterFormatTag = getRasterFormatTag(maskSrc.getSampleModel());
            } else {
                maskRasterFormatTag = null;
            }
            targetRasterFormatTag = getRasterFormatTag(getSampleModel());
        }

        private static RasterFormatTag getRasterFormatTag(SampleModel sampleModel1) {
            int compatibleTag = RasterAccessor.findCompatibleTag(null, sampleModel1);
            return new RasterFormatTag(sampleModel1, compatibleTag);
        }

        @Override
        protected void computeRect(Raster[] sources, WritableRaster dest, Rectangle destRect) {
            RasterAccessor latAcc = new RasterAccessor(sources[0], destRect, latRasterFormatTag,
                                                       getSourceImage(0).getColorModel());
            RasterAccessor lonAcc = new RasterAccessor(sources[1], destRect, lonRasterFormatTag,
                                                       getSourceImage(1).getColorModel());
            RasterAccessor maskAcc = null;
            if (maskRasterFormatTag != null) {
                maskAcc = new RasterAccessor(sources[2], destRect, maskRasterFormatTag,
                                             getSourceImage(2).getColorModel());
            }
            RasterAccessor destAcc = new RasterAccessor(dest, destRect, targetRasterFormatTag, getColorModel());

            if (latAcc.getDataType() == DataBuffer.TYPE_DOUBLE) {
                processDoubleLoop(latAcc, lonAcc, maskAcc, destAcc, destRect);
            } else if (latAcc.getDataType() == DataBuffer.TYPE_FLOAT) {
                processFloatLoop(latAcc, lonAcc, maskAcc, destAcc, destRect);
            } else {
                throw new IllegalStateException("unsupported data type: " + latAcc.getDataType());
            }
            destAcc.copyDataToRaster();
        }

        private void processDoubleLoop(RasterAccessor latAcc, RasterAccessor lonAcc, RasterAccessor maskAcc,
                                       RasterAccessor destAcc, Rectangle destRect) {
            int latLineStride = latAcc.getScanlineStride();
            int latPixelStride = latAcc.getPixelStride();
            int[] sLatBandOffsets = latAcc.getBandOffsets();
            double[][] latData = latAcc.getDoubleDataArrays();

            int lonLineStride = lonAcc.getScanlineStride();
            int lonPixelStride = lonAcc.getPixelStride();
            int[] sLonBandOffsets = lonAcc.getBandOffsets();
            double[][] lonData = lonAcc.getDoubleDataArrays();

            int mLineOffset = 0;
            int mLineStride = 0;
            int mPixelStride = 0;
            byte[] m = null;
            if (maskAcc != null) {
                mLineStride = maskAcc.getScanlineStride();
                mPixelStride = maskAcc.getPixelStride();
                int[] mBandOffsets = maskAcc.getBandOffsets();
                byte[][] mData = maskAcc.getByteDataArrays();
                m = mData[0];
                mLineOffset = mBandOffsets[0];
            }
            int dwidth = destAcc.getWidth();
            int dheight = destAcc.getHeight();
            int dLineStride = destAcc.getScanlineStride();
            int dPixelStride = destAcc.getPixelStride();
            int[] dBandOffsets = destAcc.getBandOffsets();
            float[][] dData = destAcc.getFloatDataArrays();

            double[] lat = latData[0];
            double[] lon = lonData[0];
            @SuppressWarnings({"MismatchedReadAndWriteOfArray"})
            float[] dLat = dData[0];
            @SuppressWarnings({"MismatchedReadAndWriteOfArray"})
            float[] dLon = dData[1];

            int sLatLineOffset = sLatBandOffsets[0];
            int sLonLineOffset = sLonBandOffsets[0];
            int dLatLineOffset = dBandOffsets[0];
            int dLonLineOffset = dBandOffsets[1];

            PixelPos pixelPos = new PixelPos();
            GeoPos geoPos = new GeoPos();

            for (int y = 0; y < dheight; y++) {
                int sLatPixelOffset = sLatLineOffset;
                int sLonPixelOffset = sLonLineOffset;
                int mPixelOffset = mLineOffset;
                int dLatPixelOffset = dLatLineOffset;
                int dLonPixelOffset = dLonLineOffset;

                sLatLineOffset += latLineStride;
                sLonLineOffset += lonLineStride;
                mLineOffset += mLineStride;
                dLatLineOffset += dLineStride;
                dLonLineOffset += dLineStride;

                for (int x = 0; x < dwidth; x++) {

                    if (m != null && m[mPixelOffset] == 0) {
                        int x0 = x + destRect.x;
                        int y0 = y + destRect.y;
                        pixelPos.setLocation(x0, y0);
                        estimator.getGeoPos(pixelPos, geoPos);
                        dLat[dLatPixelOffset] = geoPos.lat;
                        dLon[dLonPixelOffset] = geoPos.lon;
                    } else {
                        dLat[dLatPixelOffset] = (float) lat[sLatPixelOffset];
                        dLon[dLonPixelOffset] = (float) lon[sLonPixelOffset];
                    }

                    sLatPixelOffset += latPixelStride;
                    sLonPixelOffset += lonPixelStride;
                    mPixelOffset += mPixelStride;
                    dLatPixelOffset += dPixelStride;
                    dLonPixelOffset += dPixelStride;
                }
            }
        }

        private void processFloatLoop(RasterAccessor latAcc, RasterAccessor lonAcc, RasterAccessor maskAcc,
                                      RasterAccessor destAcc, Rectangle destRect) {
            int latLineStride = latAcc.getScanlineStride();
            int latPixelStride = latAcc.getPixelStride();
            int[] sLatBandOffsets = latAcc.getBandOffsets();
            float[][] latData = latAcc.getFloatDataArrays();

            int lonLineStride = lonAcc.getScanlineStride();
            int lonPixelStride = lonAcc.getPixelStride();
            int[] sLonBandOffsets = lonAcc.getBandOffsets();
            float[][] lonData = lonAcc.getFloatDataArrays();

            int mLineOffset = 0;
            int mLineStride = 0;
            int mPixelStride = 0;
            byte[] m = null;
            if (maskAcc != null) {
                mLineStride = maskAcc.getScanlineStride();
                mPixelStride = maskAcc.getPixelStride();
                int[] mBandOffsets = maskAcc.getBandOffsets();
                byte[][] mData = maskAcc.getByteDataArrays();
                m = mData[0];
                mLineOffset = mBandOffsets[0];
            }
            int dwidth = destAcc.getWidth();
            int dheight = destAcc.getHeight();
            int dLineStride = destAcc.getScanlineStride();
            int dPixelStride = destAcc.getPixelStride();
            int[] dBandOffsets = destAcc.getBandOffsets();
            float[][] dData = destAcc.getFloatDataArrays();

            float[] lat = latData[0];
            float[] lon = lonData[0];
            @SuppressWarnings({"MismatchedReadAndWriteOfArray"})
            float[] dLat = dData[0];
            @SuppressWarnings({"MismatchedReadAndWriteOfArray"})
            float[] dLon = dData[1];

            int sLatLineOffset = sLatBandOffsets[0];
            int sLonLineOffset = sLonBandOffsets[0];
            int dLatLineOffset = dBandOffsets[0];
            int dLonLineOffset = dBandOffsets[1];

            PixelPos pixelPos = new PixelPos();
            GeoPos geoPos = new GeoPos();

            for (int y = 0; y < dheight; y++) {
                int sLatPixelOffset = sLatLineOffset;
                int sLonPixelOffset = sLonLineOffset;
                int mPixelOffset = mLineOffset;
                int dLatPixelOffset = dLatLineOffset;
                int dLonPixelOffset = dLonLineOffset;

                sLatLineOffset += latLineStride;
                sLonLineOffset += lonLineStride;
                mLineOffset += mLineStride;
                dLatLineOffset += dLineStride;
                dLonLineOffset += dLineStride;

                for (int x = 0; x < dwidth; x++) {

                    if (m != null && m[mPixelOffset] == 0) {
                        int x0 = x + destRect.x;
                        int y0 = y + destRect.y;
                        pixelPos.setLocation(x0, y0);
                        estimator.getGeoPos(pixelPos, geoPos);
                        dLat[dLatPixelOffset] = geoPos.lat;
                        dLon[dLonPixelOffset] = geoPos.lon;
                    } else {
                        dLat[dLatPixelOffset] = lat[sLatPixelOffset];
                        dLon[dLonPixelOffset] = lon[sLonPixelOffset];
                    }

                    sLatPixelOffset += latPixelStride;
                    sLonPixelOffset += lonPixelStride;
                    mPixelOffset += mPixelStride;
                    dLatPixelOffset += dPixelStride;
                    dLonPixelOffset += dPixelStride;
                }
            }
        }

    }
}<|MERGE_RESOLUTION|>--- conflicted
+++ resolved
@@ -39,10 +39,7 @@
 import javax.media.jai.RasterAccessor;
 import javax.media.jai.RasterFactory;
 import javax.media.jai.RasterFormatTag;
-<<<<<<< HEAD
-=======
 import javax.media.jai.RenderedOp;
->>>>>>> 6d841256
 import javax.media.jai.operator.CropDescriptor;
 import javax.media.jai.operator.ScaleDescriptor;
 import java.awt.Rectangle;
@@ -165,32 +162,6 @@
             throw new IllegalArgumentException(
                     "latBand.getProduct().getSceneRasterWidth() < 2 || latBand.getProduct().getSceneRasterHeight() < 2");
         }
-<<<<<<< HEAD
-        _latBand = latBand;
-        rasterWidth = _latBand.getSceneRasterWidth();
-        rasterHeight = _latBand.getSceneRasterHeight();
-        _lonBand = lonBand;
-        validMaskExpression = validMask;
-        _searchRadius = searchRadius;
-        _pixelPosEstimator = latBand.getProduct().getGeoCoding();
-        if (_pixelPosEstimator != null) {
-            if (searchRadius < 2) {
-                throw new IllegalArgumentException("searchRadius < 2");
-            }
-            _crossingMeridianAt180 = _pixelPosEstimator.isCrossingMeridianAt180();
-            GeoPos p0 = _pixelPosEstimator.getGeoPos(new PixelPos(0.5f, 0.5f), null);
-            GeoPos p1 = _pixelPosEstimator.getGeoPos(new PixelPos(1.5f, 0.5f), null);
-
-            float r = (float) Math.cos(Math.toRadians(p1.lat));
-            float dlat = Math.abs(p0.lat - p1.lat);
-            float dlon = r * lonDiff(p0.lon, p1.lon);
-            float delta = dlat * dlat + dlon * dlon;
-            deltaThreshold = Math.sqrt(delta) * 2;
-
-        }
-        initialized = false;
-        useTiling = Boolean.getBoolean(SYSPROP_PIXEL_GEO_CODING_USE_TILING);
-=======
         this.latBand = latBand;
         this.lonBand = lonBand;
         validMaskExpression = validMask;
@@ -202,7 +173,6 @@
         boolean disableTiling = "false".equalsIgnoreCase(System.getProperty(SYSPROP_PIXEL_GEO_CODING_USE_TILING));
         useTiling = !disableTiling; // the default since BEAM 4.10.3 is 'useTiling=true'
 
->>>>>>> 6d841256
         // fraction accuracy is only implemented in tiling mode (because tiling mode will be the default soon)
         fractionAccuracy = useTiling && Boolean.getBoolean(SYSPROP_PIXEL_GEO_CODING_FRACTION_ACCURACY);
 
@@ -526,14 +496,9 @@
                 x1 = (int) Math.floor(pixelPos.x);
                 y1 = (int) Math.floor(pixelPos.y);
                 minDelta = findBestPixel(x1, y1, lat0, lon0, pixelPos);
-<<<<<<< HEAD
-            } while (++cycles < MAX_SEARCH_CYCLES && (x1 != (int)pixelPos.x || y1 != (int)pixelPos.y) && bestPixelIsOnSearchBorder(x1, y1, pixelPos));
-
-=======
             }
             while (++cycles < MAX_SEARCH_CYCLES && (x1 != (int) pixelPos.x || y1 != (int) pixelPos.y) && bestPixelIsOnSearchBorder(
                     x1, y1, pixelPos));
->>>>>>> 6d841256
             if (Math.sqrt(minDelta) < deltaThreshold) {
                 pixelPos.setLocation(pixelPos.x + 0.5f, pixelPos.y + 0.5f);
             } else {
@@ -543,18 +508,6 @@
     }
 
     private boolean bestPixelIsOnSearchBorder(int x0, int y0, PixelPos bestPixel) {
-<<<<<<< HEAD
-        final int diffX = Math.abs((int)bestPixel.x - x0);
-        final int diffY = Math.abs((int)bestPixel.y - y0);
-        return diffX > (_searchRadius - 2) || diffY > (_searchRadius - 2);
-    }
-
-    private float findBestPixel(int x0, int y0, float lat0, float lon0, PixelPos bestPixel) {
-        int x1 = x0 - _searchRadius;
-        int y1 = y0 - _searchRadius;
-        int x2 = x0 + _searchRadius;
-        int y2 = y0 + _searchRadius;
-=======
         final int diffX = Math.abs((int) bestPixel.x - x0);
         final int diffY = Math.abs((int) bestPixel.y - y0);
         return diffX > (searchRadius - 2) || diffY > (searchRadius - 2);
@@ -565,7 +518,6 @@
         int y1 = y0 - searchRadius;
         int x2 = x0 + searchRadius;
         int y2 = y0 + searchRadius;
->>>>>>> 6d841256
         x1 = Math.max(x1, 0);
         y1 = Math.max(y1, 0);
         x2 = Math.min(x2, rasterWidth - 1);
@@ -604,12 +556,8 @@
                         if (delta < minDelta) {
                             minDelta = delta;
                             bestPixel.setLocation(x, y);
-<<<<<<< HEAD
-                        } else if (delta == minDelta && Math.abs(x - x0) + Math.abs(y - y0) > Math.abs(bestPixel.x - x0) + Math.abs(bestPixel.y - y0)) {
-=======
                         } else if (delta == minDelta && Math.abs(x - x0) + Math.abs(y - y0) > Math.abs(
                                 bestPixel.x - x0) + Math.abs(bestPixel.y - y0)) {
->>>>>>> 6d841256
                             bestPixel.setLocation(x, y);
                         }
                     }
@@ -617,13 +565,8 @@
             }
             return minDelta;
         } else {
-<<<<<<< HEAD
-            final float[] latArray = (float[]) _latGrid.getRasterData().getElems();
-            final float[] lonArray = (float[]) _lonGrid.getRasterData().getElems();
-=======
             final float[] latArray = (float[]) latGrid.getRasterData().getElems();
             final float[] lonArray = (float[]) lonGrid.getRasterData().getElems();
->>>>>>> 6d841256
 
             int i = rasterWidth * y0 + x0;
             float lat = latArray[i];
